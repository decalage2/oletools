--- conflicted
+++ resolved
@@ -43,12 +43,6 @@
 import struct
 import traceback
 import os
-<<<<<<< HEAD
-
-from .thirdparty import olefile
-
-=======
->>>>>>> 1c84a13f
 import zlib
 
 # IMPORTANT: it should be possible to run oletools directly as scripts
