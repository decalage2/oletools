#!/usr/bin/env python
"""
olevba.py

olevba is a script to parse OLE and OpenXML files such as MS Office documents
(e.g. Word, Excel), to extract VBA Macro code in clear text, deobfuscate
and analyze malicious macros.
XLM/Excel 4 Macros are also supported in Excel and SLK files.

Supported formats:
    - Word 97-2003 (.doc, .dot), Word 2007+ (.docm, .dotm)
    - Excel 97-2003 (.xls), Excel 2007+ (.xlsm, .xlsb)
    - PowerPoint 97-2003 (.ppt), PowerPoint 2007+ (.pptm, .ppsm)
    - Word/PowerPoint 2007+ XML (aka Flat OPC)
    - Word 2003 XML (.xml)
    - Word/Excel Single File Web Page / MHTML (.mht)
    - Publisher (.pub)
    - SYLK/SLK files (.slk)
    - Text file containing VBA or VBScript source code
    - Password-protected Zip archive containing any of the above
    - raises an error if run with files encrypted using MS Crypto API RC4

Author: Philippe Lagadec - http://www.decalage.info
License: BSD, see source code or documentation

olevba is part of the python-oletools package:
http://www.decalage.info/python/oletools

olevba is based on source code from officeparser by John William Davison
https://github.com/unixfreak0037/officeparser
"""

# === LICENSE ==================================================================

# olevba is copyright (c) 2014-2020 Philippe Lagadec (http://www.decalage.info)
# All rights reserved.
#
# Redistribution and use in source and binary forms, with or without modification,
# are permitted provided that the following conditions are met:
#
#  * Redistributions of source code must retain the above copyright notice, this
#    list of conditions and the following disclaimer.
#  * Redistributions in binary form must reproduce the above copyright notice,
#    this list of conditions and the following disclaimer in the documentation
#    and/or other materials provided with the distribution.
#
# THIS SOFTWARE IS PROVIDED BY THE COPYRIGHT HOLDERS AND CONTRIBUTORS "AS IS" AND
# ANY EXPRESS OR IMPLIED WARRANTIES, INCLUDING, BUT NOT LIMITED TO, THE IMPLIED
# WARRANTIES OF MERCHANTABILITY AND FITNESS FOR A PARTICULAR PURPOSE ARE
# DISCLAIMED. IN NO EVENT SHALL THE COPYRIGHT HOLDER OR CONTRIBUTORS BE LIABLE
# FOR ANY DIRECT, INDIRECT, INCIDENTAL, SPECIAL, EXEMPLARY, OR CONSEQUENTIAL
# DAMAGES (INCLUDING, BUT NOT LIMITED TO, PROCUREMENT OF SUBSTITUTE GOODS OR
# SERVICES; LOSS OF USE, DATA, OR PROFITS; OR BUSINESS INTERRUPTION) HOWEVER
# CAUSED AND ON ANY THEORY OF LIABILITY, WHETHER IN CONTRACT, STRICT LIABILITY,
# OR TORT (INCLUDING NEGLIGENCE OR OTHERWISE) ARISING IN ANY WAY OUT OF THE USE
# OF THIS SOFTWARE, EVEN IF ADVISED OF THE POSSIBILITY OF SUCH DAMAGE.


# olevba contains modified source code from the officeparser project, published
# under the following MIT License (MIT):
#
# officeparser is copyright (c) 2014 John William Davison
#
# Permission is hereby granted, free of charge, to any person obtaining a copy
# of this software and associated documentation files (the "Software"), to deal
# in the Software without restriction, including without limitation the rights
# to use, copy, modify, merge, publish, distribute, sublicense, and/or sell
# copies of the Software, and to permit persons to whom the Software is
# furnished to do so, subject to the following conditions:
#
# The above copyright notice and this permission notice shall be included in all
# copies or substantial portions of the Software.
#
# THE SOFTWARE IS PROVIDED "AS IS", WITHOUT WARRANTY OF ANY KIND, EXPRESS OR
# IMPLIED, INCLUDING BUT NOT LIMITED TO THE WARRANTIES OF MERCHANTABILITY,
# FITNESS FOR A PARTICULAR PURPOSE AND NONINFRINGEMENT. IN NO EVENT SHALL THE
# AUTHORS OR COPYRIGHT HOLDERS BE LIABLE FOR ANY CLAIM, DAMAGES OR OTHER
# LIABILITY, WHETHER IN AN ACTION OF CONTRACT, TORT OR OTHERWISE, ARISING FROM,
# OUT OF OR IN CONNECTION WITH THE SOFTWARE OR THE USE OR OTHER DEALINGS IN THE
# SOFTWARE.

from __future__ import print_function

#------------------------------------------------------------------------------
# CHANGELOG:
# 2014-08-05 v0.01 PL: - first version based on officeparser code
# 2014-08-14 v0.02 PL: - fixed bugs in code, added license from officeparser
# 2014-08-15       PL: - fixed incorrect value check in projecthelpfilepath Record
# 2014-08-15 v0.03 PL: - refactored extract_macros to support OpenXML formats
#                        and to find the VBA project root anywhere in the file
# 2014-11-29 v0.04 PL: - use olefile instead of OleFileIO_PL
# 2014-12-05 v0.05 PL: - refactored most functions into a class, new API
#                      - added detect_vba_macros
# 2014-12-10 v0.06 PL: - hide first lines with VB attributes
#                      - detect auto-executable macros
#                      - ignore empty macros
# 2014-12-14 v0.07 PL: - detect_autoexec() is now case-insensitive
# 2014-12-15 v0.08 PL: - improved display for empty macros
#                      - added pattern extraction
# 2014-12-25 v0.09 PL: - added suspicious keywords detection
# 2014-12-27 v0.10 PL: - added OptionParser, main and process_file
#                      - uses xglob to scan several files with wildcards
#                      - option -r to recurse subdirectories
#                      - option -z to scan files in password-protected zips
# 2015-01-02 v0.11 PL: - improved filter_vba to detect colons
# 2015-01-03 v0.12 PL: - fixed detect_patterns to detect all patterns
#                      - process_file: improved display, shows container file
#                      - improved list of executable file extensions
# 2015-01-04 v0.13 PL: - added several suspicious keywords, improved display
# 2015-01-08 v0.14 PL: - added hex strings detection and decoding
#                      - fixed issue #2, decoding VBA stream names using
#                        specified codepage and unicode stream names
# 2015-01-11 v0.15 PL: - added new triage mode, options -t and -d
# 2015-01-16 v0.16 PL: - fix for issue #3 (exception when module name="text")
#                      - added several suspicious keywords
#                      - added option -i to analyze VBA source code directly
# 2015-01-17 v0.17 PL: - removed .com from the list of executable extensions
#                      - added scan_vba to run all detection algorithms
#                      - decoded hex strings are now also scanned + reversed
# 2015-01-23 v0.18 PL: - fixed issue #3, case-insensitive search in code_modules
# 2015-01-24 v0.19 PL: - improved the detection of IOCs obfuscated with hex
#                        strings and StrReverse
# 2015-01-26 v0.20 PL: - added option --hex to show all hex strings decoded
# 2015-01-29 v0.21 PL: - added Dridex obfuscation decoding
#                      - improved display, shows obfuscation name
# 2015-02-01 v0.22 PL: - fixed issue #4: regex for URL, e-mail and exe filename
#                      - added Base64 obfuscation decoding (contribution from
#                        @JamesHabben)
# 2015-02-03 v0.23 PL: - triage now uses VBA_Scanner results, shows Base64 and
#                        Dridex strings
#                      - exception handling in detect_base64_strings
# 2015-02-07 v0.24 PL: - renamed option --hex to --decode, fixed display
#                      - display exceptions with stack trace
#                      - added several suspicious keywords
#                      - improved Base64 detection and decoding
#                      - fixed triage mode not to scan attrib lines
# 2015-03-04 v0.25 PL: - added support for Word 2003 XML
# 2015-03-22 v0.26 PL: - added suspicious keywords for sandboxing and
#                        virtualisation detection
# 2015-05-06 v0.27 PL: - added support for MHTML files with VBA macros
#                        (issue #10 reported by Greg from SpamStopsHere)
# 2015-05-24 v0.28 PL: - improved support for MHTML files with modified header
#                        (issue #11 reported by Thomas Chopitea)
# 2015-05-26 v0.29 PL: - improved MSO files parsing, taking into account
#                        various data offsets (issue #12)
#                      - improved detection of MSO files, avoiding incorrect
#                        parsing errors (issue #7)
# 2015-05-29 v0.30 PL: - added suspicious keywords suggested by @ozhermit,
#                        Davy Douhine (issue #9), issue #13
# 2015-06-16 v0.31 PL: - added generic VBA expression deobfuscation (chr,asc,etc)
# 2015-06-19       PL: - added options -a, -c, --each, --attr
# 2015-06-21 v0.32 PL: - always display decoded strings which are printable
#                      - fix VBA_Scanner.scan to return raw strings, not repr()
# 2015-07-09 v0.40 PL: - removed usage of sys.stderr which causes issues
# 2015-07-12       PL: - added Hex function decoding to VBA Parser
# 2015-07-13       PL: - added Base64 function decoding to VBA Parser
# 2015-09-06       PL: - improved VBA_Parser, refactored the main functions
# 2015-09-13       PL: - moved main functions to a class VBA_Parser_CLI
#                      - fixed issue when analysis was done twice
# 2015-09-15       PL: - remove duplicate IOCs from results
# 2015-09-16       PL: - join long VBA lines ending with underscore before scan
#                      - disabled unused option --each
# 2015-09-22 v0.41 PL: - added new option --reveal
#                      - added suspicious strings for PowerShell.exe options
# 2015-10-09 v0.42 PL: - VBA_Parser: split each format into a separate method
# 2015-10-10       PL: - added support for text files with VBA source code
# 2015-11-17       PL: - fixed bug with --decode option
# 2015-12-16       PL: - fixed bug in main (no options input anymore)
#                      - improved logging, added -l option
# 2016-01-31       PL: - fixed issue #31 in VBA_Parser.open_mht
#                      - fixed issue #32 by monkeypatching email.feedparser
# 2016-02-07       PL: - KeyboardInterrupt is now raised properly
# 2016-02-20 v0.43 PL: - fixed issue #34 in the VBA parser and vba_chr
# 2016-02-29       PL: - added Workbook_Activate to suspicious keywords
# 2016-03-08 v0.44 PL: - added VBA Form strings extraction and analysis
# 2016-03-04 v0.45 CH: - added JSON output (by Christian Herdtweck)
# 2016-03-16       CH: - added option --no-deobfuscate (temporary)
# 2016-04-19 v0.46 PL: - new option --deobf instead of --no-deobfuscate
#                      - updated suspicious keywords
# 2016-05-04 v0.47 PL: - look for VBA code in any stream including orphans
# 2016-04-28       CH: - return an exit code depending on the results
#                      - improved error and exception handling
#                      - improved JSON output
# 2016-05-12       CH: - added support for PowerPoint 97-2003 files
# 2016-06-06       CH: - improved handling of unicode VBA module names
# 2016-06-07       CH: - added option --relaxed, stricter parsing by default
# 2016-06-12 v0.50 PL: - fixed small bugs in VBA parsing code
# 2016-07-01       PL: - fixed issue #58 with format() to support Python 2.6
# 2016-07-29       CH: - fixed several bugs including #73 (Mac Roman encoding)
# 2016-08-31       PL: - added autoexec keyword InkPicture_Painted
#                      - detect_autoexec now returns the exact keyword found
# 2016-09-05       PL: - added autoexec keywords for MS Publisher (.pub)
# 2016-09-06       PL: - fixed issue #20, is_zipfile on Python 2.6
# 2016-09-12       PL: - enabled packrat to improve pyparsing performance
# 2016-10-25       PL: - fixed raise and print statements for Python 3
# 2016-11-03 v0.51 PL: - added EnumDateFormats and EnumSystemLanguageGroupsW
# 2017-02-07       PL: - temporary fix for issue #132
#                      - added keywords for Mac-specific macros (issue #130)
# 2017-03-08       PL: - fixed absolute imports
# 2017-03-16       PL: - fixed issues #148 and #149 for option --reveal
# 2017-05-19       PL: - added enable_logging to fix issue #154
# 2017-05-31     c1fe: - PR #135 fixing issue #132 for some Mac files
# 2017-06-08       PL: - fixed issue #122 Chr() with negative numbers
# 2017-06-15       PL: - deobfuscation line by line to handle large files
# 2017-07-11 v0.52 PL: - raise exception instead of sys.exit (issue #180)
# 2017-11-08       VB: - PR #124 adding user form parsing (Vincent Brillault)
# 2017-11-17       PL: - fixed a few issues with form parsing
# 2017-11-20       PL: - fixed issue #219, do not close the file too early
# 2017-11-24       PL: - added keywords to detect self-modifying macros and
#                        attempts to disable macro security (issue #221)
# 2018-03-19       PL: - removed pyparsing from the thirdparty subfolder
# 2018-04-15 v0.53 PL: - added support for Word/PowerPoint 2007+ XML (FlatOPC)
#                        (issue #283)
# 2018-09-11 v0.54 PL: - olefile is now a dependency
# 2018-10-08       PL: - replace backspace before printing to console (issue #358)
# 2018-10-25       CH: - detect encryption and raise error if detected
# 2018-12-03       PL: - uses tablestream (+colors) instead of prettytable
# 2018-12-06       PL: - colorize the suspicious keywords found in VBA code
# 2019-01-01       PL: - removed support for Python 2.6
# 2019-03-18       PL: - added XLM/XLF macros detection for Excel OLE files
# 2019-03-25       CH: - added decryption of password-protected files
# 2019-04-09       PL: - decompress_stream accepts bytes (issue #422)
# 2019-05-23 v0.55 PL: - added option --pcode to call pcodedmp and display P-code
# 2019-06-05       PL: - added VBA stomping detection
# 2019-09-24       PL: - included DridexUrlDecode into olevba (issue #485)
# 2019-12-03       PL: - added support for SLK files and XLM macros in SLK
# 2020-01-31 v0.56 KS: - added option --no-xlm, improved MHT detection
# 2020-03-22       PL: - uses plugin_biff to display DCONN objects and their URL
# 2020-06-11       PL: - fixed issue #575 when decompressing raw chunks in VBA
# 2020-09-03       MX: - fixed issue #602 monkeypatch in email package
# 2020-09-16       PL: - enabled relaxed mode by default (issues #477, #593)
#                      - fixed detect_vba_macros to always return VBA code as
#                        unicode on Python 3 (issues  #455, #477, #587, #593)

__version__ = '0.56dev11'

#------------------------------------------------------------------------------
# TODO:
# + setup logging (common with other oletools)
# + add xor bruteforcing like bbharvest
# + options -a and -c should imply -d

# TODO later:
# + performance improvement: instead of searching each keyword separately,
#   first split vba code into a list of words (per line), then check each
#   word against a dict. (or put vba words into a set/dict?)
# + for regex, maybe combine them into a single re with named groups?
# + add Yara support, include sample rules? plugins like balbuzard?
# + add balbuzard support
# + output to file (replace print by file.write, sys.stdout by default)
# + look for VBA in embedded documents (e.g. Excel in Word)
# + support SRP streams (see Lenny's article + links and sample)
# - python 3.x support
# - check VBA macros in Visio, Access, Project, etc
# - extract_macros: convert to a class, split long function into smaller methods
# - extract_macros: read bytes from stream file objects instead of strings
# - extract_macros: use combined struct.unpack instead of many calls
# - all except clauses should target specific exceptions

# ------------------------------------------------------------------------------
# REFERENCES:
# - [MS-OVBA]: Microsoft Office VBA File Format Structure
#   http://msdn.microsoft.com/en-us/library/office/cc313094%28v=office.12%29.aspx
# - officeparser: https://github.com/unixfreak0037/officeparser


# --- IMPORTS ------------------------------------------------------------------

import traceback
import sys
import os
import logging
import struct
from io import BytesIO, StringIO
import math
import zipfile
import re
import argparse
import binascii
import base64
import zlib
import email  # for MHTML parsing
import email.feedparser
import string  # for printable
import json   # for json output mode (argument --json)

# import lxml or ElementTree for XML parsing:
try:
    # lxml: best performance for XML processing
    import lxml.etree as ET
except ImportError:
    try:
        # Python 2.5+: batteries included
        import xml.etree.cElementTree as ET
    except ImportError:
        try:
            # Python <2.5: standalone ElementTree install
            import elementtree.cElementTree as ET
        except ImportError:
            raise ImportError("lxml or ElementTree are not installed, " \
                               + "see http://codespeak.net/lxml " \
                               + "or http://effbot.org/zone/element-index.htm")

import colorclass

# On Windows, colorclass needs to be enabled:
if os.name == 'nt':
    colorclass.Windows.enable(auto_colors=True)


# IMPORTANT: it should be possible to run oletools directly as scripts
# in any directory without installing them with pip or setup.py.
# In that case, relative imports are NOT usable.
# And to enable Python 2+3 compatibility, we need to use absolute imports,
# so we add the oletools parent folder to sys.path (absolute+normalized path):
_thismodule_dir = os.path.normpath(os.path.abspath(os.path.dirname(__file__)))
# print('_thismodule_dir = %r' % _thismodule_dir)
_parent_dir = os.path.normpath(os.path.join(_thismodule_dir, '..'))
# print('_parent_dir = %r' % _thirdparty_dir)
if _parent_dir not in sys.path:
    sys.path.insert(0, _parent_dir)

import olefile
from oletools.thirdparty.tablestream import tablestream
from oletools.thirdparty.xglob import xglob, PathNotFoundException
from pyparsing import \
        CaselessKeyword, CaselessLiteral, Combine, Forward, Literal, \
        Optional, QuotedString,Regex, Suppress, Word, WordStart, \
        alphanums, alphas, hexnums,nums, opAssoc, srange, \
        infixNotation, ParserElement
from oletools import ppt_parser
from oletools import oleform
from oletools import rtfobj
from oletools import crypto
from oletools.common.io_encoding import ensure_stdout_handles_unicode
from oletools.common import codepages

# === PYTHON 2+3 SUPPORT ======================================================

if sys.version_info[0] <= 2:
    # Python 2.x
    PYTHON2 = True
    # to use ord on bytes/bytearray items the same way in Python 2+3
    # on Python 2, just use the normal ord() because items are bytes
    byte_ord = ord
    #: Default string encoding for the olevba API
    DEFAULT_API_ENCODING = 'utf8'  # on Python 2: UTF-8 (bytes)
else:
    # Python 3.x+
    PYTHON2 = False

    # to use ord on bytes/bytearray items the same way in Python 2+3
    # on Python 3, items are int, so just return the item
    def byte_ord(x):
        return x
    # xrange is now called range:
    xrange = range
    # unichr does not exist anymore, only chr:
    unichr = chr
    # json2ascii also needs "unicode":
    unicode = str
    from functools import reduce
    #: Default string encoding for the olevba API
    DEFAULT_API_ENCODING = None  # on Python 3: None (unicode)
    # Python 3.0 - 3.4 support:
    # From https://gist.github.com/ynkdir/867347/c5e188a4886bc2dd71876c7e069a7b00b6c16c61
    if sys.version_info < (3, 5):
        import codecs
        _backslashreplace_errors = codecs.lookup_error("backslashreplace")

        def backslashreplace_errors(exc):
            if isinstance(exc, UnicodeDecodeError):
                u = "".join("\\x{0:02x}".format(c) for c in exc.object[exc.start:exc.end])
                return u, exc.end
            return _backslashreplace_errors(exc)

        codecs.register_error("backslashreplace", backslashreplace_errors)


def unicode2str(unicode_string):
    """
    convert a unicode string to a native str:
        - on Python 3, it returns the same string
        - on Python 2, the string is encoded with UTF-8 to a bytes str
    :param unicode_string: unicode string to be converted
    :return: the string converted to str
    :rtype: str
    """
    if PYTHON2:
        return unicode_string.encode('utf8', errors='replace')
    else:
        return unicode_string


def bytes2str(bytes_string, encoding='utf8'):
    """
    convert a bytes string to a native str:
        - on Python 2, it returns the same string (bytes=str)
        - on Python 3, the string is decoded using the provided encoding
          (UTF-8 by default) to a unicode str
    :param bytes_string: bytes string to be converted
    :param encoding: codec to be used for decoding
    :return: the string converted to str
    :rtype: str
    """
    if PYTHON2:
        return bytes_string
    else:
        return bytes_string.decode(encoding, errors='replace')


# === LOGGING =================================================================

def get_logger(name, level=logging.CRITICAL+1):
    """
    Create a suitable logger object for this module.
    The goal is not to change settings of the root logger, to avoid getting
    other modules' logs on the screen.
    If a logger exists with same name, reuse it. (Else it would have duplicate
    handlers and messages would be doubled.)
    The level is set to CRITICAL+1 by default, to avoid any logging.
    """
    # First, test if there is already a logger with the same name, else it
    # will generate duplicate messages (due to duplicate handlers):
    if name in logging.Logger.manager.loggerDict:
        # NOTE: another less intrusive but more "hackish" solution would be to
        # use getLogger then test if its effective level is not default.
        logger = logging.getLogger(name)
        # make sure level is OK:
        logger.setLevel(level)
        return logger
    # get a new logger:
    logger = logging.getLogger(name)
    # only add a NullHandler for this logger, it is up to the application
    # to configure its own logging:
    logger.addHandler(logging.NullHandler())
    logger.setLevel(level)
    return logger

# a global logger object used for debugging:
log = get_logger('olevba')


def enable_logging():
    """
    Enable logging for this module (disabled by default).
    This will set the module-specific logger level to NOTSET, which
    means the main application controls the actual logging level.
    """
    log.setLevel(logging.NOTSET)
    # Also enable logging in the ppt_parser module:
    ppt_parser.enable_logging()
    crypto.enable_logging()



#=== EXCEPTIONS ==============================================================

class OlevbaBaseException(Exception):
    """ Base class for exceptions produced here for simpler except clauses """
    def __init__(self, msg, filename=None, orig_exc=None, **kwargs):
        if orig_exc:
            super(OlevbaBaseException, self).__init__(msg +
                                                      ' ({0})'.format(orig_exc),
                                                      **kwargs)
        else:
            super(OlevbaBaseException, self).__init__(msg, **kwargs)
        self.msg = msg
        self.filename = filename
        self.orig_exc = orig_exc


class FileOpenError(OlevbaBaseException):
    """ raised by VBA_Parser constructor if all open_... attempts failed

    probably means the file type is not supported
    """

    def __init__(self, filename, orig_exc=None):
        super(FileOpenError, self).__init__(
            'Failed to open file %s' % filename, filename, orig_exc)


class ProcessingError(OlevbaBaseException):
    """ raised by VBA_Parser.process_file* functions """

    def __init__(self, filename, orig_exc):
        super(ProcessingError, self).__init__(
            'Error processing file %s' % filename, filename, orig_exc)


class MsoExtractionError(RuntimeError, OlevbaBaseException):
    """ raised by mso_file_extract if parsing MSO/ActiveMIME data failed """

    def __init__(self, msg):
        MsoExtractionError.__init__(self, msg)
        OlevbaBaseException.__init__(self, msg)


class SubstreamOpenError(FileOpenError):
    """ special kind of FileOpenError: file is a substream of original file """

    def __init__(self, filename, subfilename, orig_exc=None):
        super(SubstreamOpenError, self).__init__(
            str(filename) + '/' + str(subfilename), orig_exc)
        self.filename = filename   # overwrite setting in OlevbaBaseException
        self.subfilename = subfilename


class UnexpectedDataError(OlevbaBaseException):
    """ raised when parsing is strict (=not relaxed) and data is unexpected """

    def __init__(self, stream_path, variable, expected, value):
        if isinstance(expected, int):
            es = '{0:04X}'.format(expected)
        elif isinstance(expected, tuple):
            es = ','.join('{0:04X}'.format(e) for e in expected)
            es =  '({0})'.format(es)
        else:
            raise ValueError('Unknown type encountered: {0}'.format(type(expected)))
        super(UnexpectedDataError, self).__init__(
            'Unexpected value in {0} for variable {1}: '
            'expected {2} but found {3:04X}!'
            .format(stream_path, variable, es, value))
        self.stream_path = stream_path
        self.variable = variable
        self.expected = expected
        self.value = value

#--- CONSTANTS ----------------------------------------------------------------

# return codes
RETURN_OK             = 0
RETURN_WARNINGS       = 1  # (reserved, not used yet)
RETURN_WRONG_ARGS     = 2  # (fixed, built into argparse)
RETURN_FILE_NOT_FOUND = 3
RETURN_XGLOB_ERR      = 4
RETURN_OPEN_ERROR     = 5
RETURN_PARSE_ERROR    = 6
RETURN_SEVERAL_ERRS   = 7
RETURN_UNEXPECTED     = 8
RETURN_ENCRYPTED      = 9

# MAC codepages (from http://stackoverflow.com/questions/1592925/decoding-mac-os-text-in-python)
MAC_CODEPAGES = {
    10000: 'mac-roman',
    10001: 'shiftjis',  # not found: 'mac-shift-jis',
    10003: 'ascii',     # nothing appropriate found: 'mac-hangul',
    10008: 'gb2321',    # not found: 'mac-gb2312',
    10002: 'big5',      # not found: 'mac-big5',
    10005: 'hebrew',    # not found: 'mac-hebrew',
    10004: 'mac-arabic',
    10006: 'mac-greek',
    10081: 'mac-turkish',
    10021: 'thai',      # not found: mac-thai',
    10029: 'maccentraleurope',  # not found: 'mac-east europe',
    10007: 'ascii',     # nothing appropriate found: 'mac-russian',
}

# URL and message to report issues:
URL_OLEVBA_ISSUES = 'https://github.com/decalage2/oletools/issues'
MSG_OLEVBA_ISSUES = 'Please report this issue on %s' % URL_OLEVBA_ISSUES

# Container types:
TYPE_OLE = 'OLE'
TYPE_OpenXML = 'OpenXML'
TYPE_FlatOPC_XML = 'FlatOPC_XML'
TYPE_Word2003_XML = 'Word2003_XML'
TYPE_MHTML = 'MHTML'
TYPE_TEXT = 'Text'
TYPE_PPT = 'PPT'
TYPE_SLK = 'SLK'

# short tag to display file types in triage mode:
TYPE2TAG = {
    TYPE_OLE: 'OLE:',
    TYPE_OpenXML: 'OpX:',
    TYPE_FlatOPC_XML: 'FlX:',
    TYPE_Word2003_XML: 'XML:',
    TYPE_MHTML: 'MHT:',
    TYPE_TEXT: 'TXT:',
    TYPE_PPT: 'PPT:',
    TYPE_SLK: 'SLK:',
}


# MSO files ActiveMime header magic
MSO_ACTIVEMIME_HEADER = b'ActiveMime'

MODULE_EXTENSION = "bas"
CLASS_EXTENSION = "cls"
FORM_EXTENSION = "frm"

# Namespaces and tags for Word2003 XML parsing:
NS_W = '{http://schemas.microsoft.com/office/word/2003/wordml}'
# the tag <w:binData w:name="editdata.mso"> contains the VBA macro code:
TAG_BINDATA = NS_W + 'binData'
ATTR_NAME = NS_W + 'name'

# Namespaces and tags for Word/PowerPoint 2007+ XML parsing:
# root: <pkg:package xmlns:pkg="http://schemas.microsoft.com/office/2006/xmlPackage">
NS_XMLPACKAGE = '{http://schemas.microsoft.com/office/2006/xmlPackage}'
TAG_PACKAGE = NS_XMLPACKAGE + 'package'
# the tag <pkg:part> includes <pkg:binaryData> that contains the VBA macro code in Base64:
# <pkg:part pkg:name="/word/vbaProject.bin" pkg:contentType="application/vnd.ms-office.vbaProject"><pkg:binaryData>
TAG_PKGPART = NS_XMLPACKAGE + 'part'
ATTR_PKG_NAME = NS_XMLPACKAGE + 'name'
ATTR_PKG_CONTENTTYPE = NS_XMLPACKAGE + 'contentType'
CTYPE_VBAPROJECT = "application/vnd.ms-office.vbaProject"
TAG_PKGBINDATA = NS_XMLPACKAGE + 'binaryData'

# Keywords to detect auto-executable macros
# Simple strings, without regex characters:
AUTOEXEC_KEYWORDS = {
    # MS Word:
    'Runs when the Word document is opened':
        ('AutoExec', 'AutoOpen', 'DocumentOpen'),
    'Runs when the Word document is closed':
        ('AutoExit', 'AutoClose', 'Document_Close', 'DocumentBeforeClose'),
    'Runs when the Word document is modified':
        ('DocumentChange',),
    'Runs when a new Word document is created':
        ('AutoNew', 'Document_New', 'NewDocument'),

    # MS Word and Publisher:
    'Runs when the Word or Publisher document is opened':
        ('Document_Open',),
    'Runs when the Publisher document is closed':
        ('Document_BeforeClose',),

    # MS Excel:
    'Runs when the Excel Workbook is opened':
        ('Auto_Open', 'Workbook_Open', 'Workbook_Activate', 'Auto_Ope'),
        # TODO: "Auto_Ope" is temporarily here because of a bug in plugin_biff, which misses the last byte in "Auto_Open"...
    'Runs when the Excel Workbook is closed':
        ('Auto_Close', 'Workbook_Close'),
        #Worksheet_Calculate to Autoexec: see http://www.certego.net/en/news/advanced-vba-macros/
    'May run when an Excel WorkSheet is opened':
        ('Worksheet_Calculate',),
}

# Keywords to detect auto-executable macros
# Regular expressions:
AUTOEXEC_KEYWORDS_REGEX = {
    # any MS Office application:
    'Runs when the file is opened (using InkPicture ActiveX object)':
        # ref:https://twitter.com/joe4security/status/770691099988025345
        (r'\w+_Painted', r'\w+_Painting'),
    'Runs when the file is opened and ActiveX objects trigger events':
        (r'\w+_GotFocus', r'\w+_LostFocus', r'\w+_MouseHover', r'\w+_Click',
         r'\w+_Change', r'\w+_Resize', r'\w+_BeforeNavigate2', r'\w+_BeforeScriptExecute',
         r'\w+_DocumentComplete', r'\w+_DownloadBegin', r'\w+_DownloadComplete',
         r'\w+_FileDownload', r'\w+_NavigateComplete2', r'\w+_NavigateError',
         r'\w+_ProgressChange', r'\w+_PropertyChange', r'\w+_SetSecureLockIcon',
         r'\w+_StatusTextChange', r'\w+_TitleChange', r'\w+_MouseMove', r'\w+_MouseEnter',
         r'\w+_MouseLeave', r'\w+_Layout', r'\w+_OnConnecting', r'\w+_FollowHyperlink', r'\w+_ContentControlOnEnter'),
}

# Suspicious Keywords that may be used by malware
# See VBA language reference: http://msdn.microsoft.com/en-us/library/office/jj692818%28v=office.15%29.aspx
SUSPICIOUS_KEYWORDS = {
    #TODO: use regex to support variable whitespaces
    #http://www.certego.net/en/news/advanced-vba-macros/
    'May read system environment variables':
        ('Environ','Win32_Environment','Environment','ExpandEnvironmentStrings','HKCU\Environment',
        'HKEY_CURRENT_USER\Environment'),
    'May open a file':
        ('Open',),
    'May write to a file (if combined with Open)':
    #TODO: regex to find Open+Write on same line
        ('Write', 'Put', 'Output', 'Print #'),
    'May read or write a binary file (if combined with Open)':
    #TODO: regex to find Open+Binary on same line
        ('Binary',),
    'May copy a file':
        ('FileCopy', 'CopyFile','CopyHere','CopyFolder'),
    #FileCopy: http://msdn.microsoft.com/en-us/library/office/gg264390%28v=office.15%29.aspx
    #CopyFile: http://msdn.microsoft.com/en-us/library/office/gg264089%28v=office.15%29.aspx
    #CopyHere, MoveHere, MoveHere and MoveFolder exploitation: see http://www.certego.net/en/news/advanced-vba-macros/
    'May move a file':
        ('MoveHere', 'MoveFile', 'MoveFolder'),
    'May delete a file':
        ('Kill',),
    'May create a text file':
        ('CreateTextFile', 'ADODB.Stream', 'WriteText', 'SaveToFile'),
    #CreateTextFile: http://msdn.microsoft.com/en-us/library/office/gg264617%28v=office.15%29.aspx
    #ADODB.Stream sample: http://pastebin.com/Z4TMyuq6
    #ShellExecute: https://twitter.com/StanHacked/status/1075088449768693762
    #InvokeVerb, InvokeVerbEx, DoIt and ControlPanelItem: see http://www.certego.net/en/news/advanced-vba-macros/

    'May run an executable file or a system command':
        ('Shell', 'vbNormal', 'vbNormalFocus', 'vbHide', 'vbMinimizedFocus', 'vbMaximizedFocus', 'vbNormalNoFocus',
         'vbMinimizedNoFocus', 'WScript.Shell', 'Run', 'ShellExecute', 'ShellExecuteA', 'shell32','InvokeVerb','InvokeVerbEx',
         'DoIt'),
    'May run a dll':
        ('ControlPanelItem',),
    # Win32_Process.Create https://docs.microsoft.com/en-us/windows/win32/cimwin32prov/create-method-in-class-win32-process
    'May execute file or a system command through WMI':
        ('Create',),
    # WMI https://docs.microsoft.com/en-us/windows/win32/cimwin32prov/create-method-in-class-win32-process
    # MacScript: see https://msdn.microsoft.com/en-us/library/office/gg264812.aspx
    # AppleScript: see https://docs.microsoft.com/en-us/office/vba/office-mac/applescripttask
    'May run an executable file or a system command on a Mac':
        ('MacScript','AppleScript'),
    #Shell: http://msdn.microsoft.com/en-us/library/office/gg278437%28v=office.15%29.aspx
    #WScript.Shell+Run sample: http://pastebin.com/Z4TMyuq6
    'May run PowerShell commands':
    #sample: https://malwr.com/analysis/M2NjZWNmMjA0YjVjNGVhYmJlZmFhNWY4NmQxZDllZTY/
    #also: https://bitbucket.org/decalage/oletools/issues/14/olevba-library-update-ioc
    # ref: https://blog.netspi.com/15-ways-to-bypass-the-powershell-execution-policy/
    # TODO: add support for keywords starting with a non-alpha character, such as "-noexit"
    # TODO: '-command', '-EncodedCommand', '-scriptblock'
        ('PowerShell', 'noexit', 'ExecutionPolicy', 'noprofile', 'command', 'EncodedCommand',
         'invoke-command', 'scriptblock', 'Invoke-Expression', 'AuthorizationManager'),
    'May run an executable file or a system command using PowerShell':
        ('Start-Process',),
    'May call a DLL using Excel 4 Macros (XLM/XLF)':
        ('CALL',),
    'May hide the application':
        ('Application.Visible', 'ShowWindow', 'SW_HIDE'),
    'May create a directory':
        ('MkDir',),
    'May save the current workbook':
        ('ActiveWorkbook.SaveAs',),
    'May change which directory contains files to open at startup':
    #TODO: confirm the actual effect
        ('Application.AltStartupPath',),
    'May create an OLE object':
        ('CreateObject',),
    #bypass CreateObject http://www.certego.net/en/news/advanced-vba-macros/
    'May get an OLE object with a running instance':
        ('GetObject',),
    'May create an OLE object using PowerShell':
        ('New-Object',),
    'May run an application (if combined with CreateObject)':
        ('Shell.Application',),
    'May run an Excel 4 Macro (aka XLM/XLF) from VBA':
        ('ExecuteExcel4Macro',),
    'May enumerate application windows (if combined with Shell.Application object)':
        ('Windows', 'FindWindow'),
    'May run code from a DLL':
    #TODO: regex to find declare+lib on same line - see mraptor
        ('Lib',),
    'May run code from a library on a Mac':
    #TODO: regex to find declare+lib on same line - see mraptor
        ('libc.dylib', 'dylib'),
    'May inject code into another process':
        ('CreateThread', 'CreateUserThread', 'VirtualAlloc', # (issue #9) suggested by Davy Douhine - used by MSF payload
        'VirtualAllocEx', 'RtlMoveMemory', 'WriteProcessMemory',
        'SetContextThread', 'QueueApcThread', 'WriteVirtualMemory', 'VirtualProtect',
        ),
    'May run a shellcode in memory':
        ('SetTimer',  # Vidar sample: https://app.any.run/tasks/897f28e7-3162-4b65-b268-2655543199d6/
         ),
    'May download files from the Internet':
    #TODO: regex to find urlmon+URLDownloadToFileA on same line
        ('URLDownloadToFileA', 'Msxml2.XMLHTTP', 'Microsoft.XMLHTTP',
         'MSXML2.ServerXMLHTTP', # suggested in issue #13
         'User-Agent', # sample from @ozhermit: http://pastebin.com/MPc3iV6z
        ),
    'May download files from the Internet using PowerShell':
    #sample: https://malwr.com/analysis/M2NjZWNmMjA0YjVjNGVhYmJlZmFhNWY4NmQxZDllZTY/
        ('Net.WebClient', 'DownloadFile', 'DownloadString'),
    'May control another application by simulating user keystrokes':
        ('SendKeys', 'AppActivate'),
    #SendKeys: http://msdn.microsoft.com/en-us/library/office/gg278655%28v=office.15%29.aspx
    'May attempt to obfuscate malicious function calls':
        ('CallByName',),
    #CallByName: http://msdn.microsoft.com/en-us/library/office/gg278760%28v=office.15%29.aspx
    'May attempt to obfuscate specific strings (use option --deobf to deobfuscate)':
    #TODO: regex to find several Chr*, not just one
        ('Chr', 'ChrB', 'ChrW', 'StrReverse', 'Xor'),
    #Chr: http://msdn.microsoft.com/en-us/library/office/gg264465%28v=office.15%29.aspx
    'May read or write registry keys':
    #sample: https://malwr.com/analysis/M2NjZWNmMjA0YjVjNGVhYmJlZmFhNWY4NmQxZDllZTY/
        ('RegOpenKeyExA', 'RegOpenKeyEx', 'RegCloseKey'),
    'May read registry keys':
    #sample: https://malwr.com/analysis/M2NjZWNmMjA0YjVjNGVhYmJlZmFhNWY4NmQxZDllZTY/
        ('RegQueryValueExA', 'RegQueryValueEx',
         'RegRead',  #with Wscript.Shell
        ),
    'May detect virtualization':
    # sample: https://malwr.com/analysis/M2NjZWNmMjA0YjVjNGVhYmJlZmFhNWY4NmQxZDllZTY/
        (r'SYSTEM\ControlSet001\Services\Disk\Enum', 'VIRTUAL', 'VMWARE', 'VBOX'),
    'May detect Anubis Sandbox':
    # sample: https://malwr.com/analysis/M2NjZWNmMjA0YjVjNGVhYmJlZmFhNWY4NmQxZDllZTY/
    # NOTES: this sample also checks App.EXEName but that seems to be a bug, it works in VB6 but not in VBA
    # ref: http://www.syssec-project.eu/m/page-media/3/disarm-raid11.pdf
        ('GetVolumeInformationA', 'GetVolumeInformation',  # with kernel32.dll
         '1824245000', r'HKEY_LOCAL_MACHINE\SOFTWARE\Microsoft\Windows NT\CurrentVersion\ProductId',
         '76487-337-8429955-22614', 'andy', 'sample', r'C:\exec\exec.exe', 'popupkiller'
        ),
    'May detect Sandboxie':
    # sample: https://malwr.com/analysis/M2NjZWNmMjA0YjVjNGVhYmJlZmFhNWY4NmQxZDllZTY/
    # ref: http://www.cplusplus.com/forum/windows/96874/
        ('SbieDll.dll', 'SandboxieControlWndClass'),
    'May detect Sunbelt Sandbox':
    # ref: http://www.cplusplus.com/forum/windows/96874/
        (r'C:\file.exe',),
    'May detect Norman Sandbox':
    # ref: http://www.cplusplus.com/forum/windows/96874/
        ('currentuser',),
    'May detect CW Sandbox':
    # ref: http://www.cplusplus.com/forum/windows/96874/
        ('Schmidti',),
    'May detect WinJail Sandbox':
    # ref: http://www.cplusplus.com/forum/windows/96874/
        ('Afx:400000:0',),
    'May attempt to disable VBA macro security and Protected View':
    # ref: http://blog.trendmicro.com/trendlabs-security-intelligence/qkg-filecoder-self-replicating-document-encrypting-ransomware/
    # ref: https://thehackernews.com/2017/11/ms-office-macro-malware.html
        ('AccessVBOM', 'VBAWarnings', 'ProtectedView', 'DisableAttachementsInPV', 'DisableInternetFilesInPV',
         'DisableUnsafeLocationsInPV', 'blockcontentexecutionfrominternet'),
    'May attempt to modify the VBA code (self-modification)':
        ('VBProject', 'VBComponents', 'CodeModule', 'AddFromString'),
    'May modify Excel 4 Macro formulas at runtime (XLM/XLF)':
        ('FORMULA.FILL',),
}

# Suspicious Keywords to be searched for directly as regex, without escaping
SUSPICIOUS_KEYWORDS_REGEX = {
    'May use Word Document Variables to store and hide data':
        (r'\.\s*Variables',),  # '.Variables' with optional whitespaces after the dot
                               # Vidar sample: https://app.any.run/tasks/897f28e7-3162-4b65-b268-2655543199d6/
    'May run a shellcode in memory':
        (r'EnumSystemLanguageGroupsW?', # Used by Hancitor in Oct 2016
         r'EnumDateFormats(?:W|(?:Ex){1,2})?', # see https://msdn.microsoft.com/en-us/library/windows/desktop/dd317810(v=vs.85).aspx
         ),
    'May run an executable file or a system command on a Mac (if combined with libc.dylib)':
        ('system', 'popen', r'exec[lv][ep]?'),
    'May run an executable file or a system command using Excel 4 Macros (XLM/XLF)':
        (r'(?<!Could contain following functions: )EXEC',),
    'Could contain a function that allows to run an executable file or a system command using Excel 4 Macros (XLM/XLF)':
        (r'Could contain following functions: EXEC',),
    'May call a DLL using Excel 4 Macros (XLM/XLF)':
        (r'(?<!Could contain following functions: )REGISTER',),
    'Could contain a function that allows to call a DLL using Excel 4 Macros (XLM/XLF)':
        (r'Could contain following functions: REGISTER',),
}

# Suspicious Keywords to be searched for directly as strings, without regex
SUSPICIOUS_KEYWORDS_NOREGEX = {
    'May use special characters such as backspace to obfuscate code when printed on the console':
        ('\b',),
}

# Regular Expression for a URL:
# http://en.wikipedia.org/wiki/Uniform_resource_locator
# http://www.w3.org/Addressing/URL/uri-spec.html
#TODO: also support username:password@server
#TODO: other protocols (file, gopher, wais, ...?)
SCHEME = r'\b(?:http|ftp)s?'
# see http://en.wikipedia.org/wiki/List_of_Internet_top-level_domains
TLD = r'(?:xn--[a-zA-Z0-9]{4,20}|[a-zA-Z]{2,20})'
DNS_NAME = r'(?:[a-zA-Z0-9\-\.]+\.' + TLD + ')'
#TODO: IPv6 - see https://www.debuggex.com/
# A literal numeric IPv6 address may be given, but must be enclosed in [ ] e.g. [db8:0cec::99:123a]
NUMBER_0_255 = r'(?:25[0-5]|2[0-4][0-9]|1[0-9]{2}|[1-9][0-9]|[0-9])'
IPv4 = r'(?:' + NUMBER_0_255 + r'\.){3}' + NUMBER_0_255
# IPv4 must come before the DNS name because it is more specific
SERVER = r'(?:' + IPv4 + '|' + DNS_NAME + ')'
PORT = r'(?:\:[0-9]{1,5})?'
SERVER_PORT = SERVER + PORT
URL_PATH = r'(?:/[a-zA-Z0-9\-\._\?\,\'/\\\+&%\$#\=~]*)?'  # [^\.\,\)\(\s"]
URL_RE = SCHEME + r'\://' + SERVER_PORT + URL_PATH
re_url = re.compile(URL_RE)

EXCLUDE_URLS_PATTERNS = ["http://schemas.openxmlformats.org/",
                         "http://schemas.microsoft.com/",
                         ]

# Patterns to be extracted (IP addresses, URLs, etc)
# From patterns.py in balbuzard
RE_PATTERNS = (
    ('URL', re.compile(URL_RE)),
    ('IPv4 address', re.compile(IPv4)),
    # TODO: add IPv6
    ('E-mail address', re.compile(r'(?i)\b[A-Z0-9._%+-]+@' + SERVER + '\b')),
    # ('Domain name', re.compile(r'(?=^.{1,254}$)(^(?:(?!\d+\.|-)[a-zA-Z0-9_\-]{1,63}(?<!-)\.?)+(?:[a-zA-Z]{2,})$)')),
    # Executable file name with known extensions (except .com which is present in many URLs, and .application):
    ("Executable file name", re.compile(
        r"(?i)\b\w+\.(EXE|PIF|GADGET|MSI|MSP|MSC|VBS|VBE|VB|JSE|JS|WSF|WSC|WSH|WS|BAT|CMD|DLL|SCR|HTA|CPL|CLASS|JAR|PS1XML|PS1|PS2XML|PS2|PSC1|PSC2|SCF|LNK|INF|REG)\b")),
    # Sources: http://www.howtogeek.com/137270/50-file-extensions-that-are-potentially-dangerous-on-windows/
    # TODO: https://support.office.com/en-us/article/Blocked-attachments-in-Outlook-3811cddc-17c3-4279-a30c-060ba0207372#__attachment_file_types
    # TODO: add win & unix file paths
    #('Hex string', re.compile(r'(?:[0-9A-Fa-f]{2}){4,}')),
)

# regex to detect strings encoded in hexadecimal
re_hex_string = re.compile(r'(?:[0-9A-Fa-f]{2}){4,}')

# regex to detect strings encoded in base64
#re_base64_string = re.compile(r'"(?:[A-Za-z0-9+/]{4})*(?:[A-Za-z0-9+/]{2}==|[A-Za-z0-9+/]{3}=)?"')
# better version from balbuzard, less false positives:
# (plain version without double quotes, used also below in quoted_base64_string)
BASE64_RE = r'(?:[A-Za-z0-9+/]{4}){1,}(?:[A-Za-z0-9+/]{2}[AEIMQUYcgkosw048]=|[A-Za-z0-9+/][AQgw]==)?'
re_base64_string = re.compile('"' + BASE64_RE + '"')
# white list of common strings matching the base64 regex, but which are not base64 strings (all lowercase):
BASE64_WHITELIST = set(['thisdocument', 'thisworkbook', 'test', 'temp', 'http', 'open', 'exit', 'kernel32',
                        'virtualalloc', 'createthread'])

# regex to detect strings encoded with a specific Dridex algorithm
# (see https://github.com/JamesHabben/MalwareStuff)
re_dridex_string = re.compile(r'"[0-9A-Za-z]{20,}"')
# regex to check that it is not just a hex string:
re_nothex_check = re.compile(r'[G-Zg-z]')

# regex to extract printable strings (at least 5 chars) from VBA Forms:
# (must be bytes for Python 3)
re_printable_string = re.compile(b'[\\t\\r\\n\\x20-\\xFF]{5,}')


# === PARTIAL VBA GRAMMAR ====================================================

# REFERENCES:
# - [MS-VBAL]: VBA Language Specification
#   https://msdn.microsoft.com/en-us/library/dd361851.aspx
# - pyparsing: http://pyparsing.wikispaces.com/

# TODO: set whitespaces according to VBA
# TODO: merge extended lines before parsing

# Enable PackRat for better performance:
# (see https://pythonhosted.org/pyparsing/pyparsing.ParserElement-class.html#enablePackrat)
ParserElement.enablePackrat()

# VBA identifier chars (from MS-VBAL 3.3.5)
vba_identifier_chars = alphanums + '_'

class VbaExpressionString(str):
    """
    Class identical to str, used to distinguish plain strings from strings
    obfuscated using VBA expressions (Chr, StrReverse, etc)
    Usage: each VBA expression parse action should convert strings to
    VbaExpressionString.
    Then isinstance(s, VbaExpressionString) is True only for VBA expressions.
     (see detect_vba_strings)
    """
    # TODO: use Unicode everywhere instead of str
    pass


# --- NUMBER TOKENS ----------------------------------------------------------

# 3.3.2 Number Tokens
# INTEGER = integer-literal ["%" / "&" / "^"]
# integer-literal = decimal-literal / octal-literal / hex-literal
# decimal-literal = 1*decimal-digit
# octal-literal = "&" [%x004F / %x006F] 1*octal-digit
# ; & or &o or &O
# hex-literal = "&" (%x0048 / %x0068) 1*hex-digit
# ; &h or &H
# octal-digit = "0" / "1" / "2" / "3" / "4" / "5" / "6" / "7"
# decimal-digit = octal-digit / "8" / "9"
# hex-digit = decimal-digit / %x0041-0046 / %x0061-0066 ;A-F / a-f

# NOTE: here Combine() is required to avoid spaces between elements
# NOTE: here WordStart is necessary to avoid matching a number preceded by
#       letters or underscore (e.g. "VBT1" or "ABC_34"), when using scanString
decimal_literal = Combine(Optional('-') + WordStart(vba_identifier_chars) + Word(nums)
                          + Suppress(Optional(Word('%&^', exact=1))))
decimal_literal.setParseAction(lambda t: int(t[0]))

octal_literal = Combine(Suppress(Literal('&') + Optional((CaselessLiteral('o')))) + Word(srange('[0-7]'))
                + Suppress(Optional(Word('%&^', exact=1))))
octal_literal.setParseAction(lambda t: int(t[0], base=8))

hex_literal = Combine(Suppress(CaselessLiteral('&h')) + Word(srange('[0-9a-fA-F]'))
                + Suppress(Optional(Word('%&^', exact=1))))
hex_literal.setParseAction(lambda t: int(t[0], base=16))

integer = decimal_literal | octal_literal | hex_literal


# --- QUOTED STRINGS ---------------------------------------------------------

# 3.3.4 String Tokens
# STRING = double-quote *string-character (double-quote / line-continuation / LINE-END)
# double-quote = %x0022 ; "
# string-character = NO-LINE-CONTINUATION ((double-quote double-quote) termination-character)

quoted_string = QuotedString('"', escQuote='""')
quoted_string.setParseAction(lambda t: str(t[0]))


#--- VBA Expressions ---------------------------------------------------------

# See MS-VBAL 5.6 Expressions

# need to pre-declare using Forward() because it is recursive
# VBA string expression and integer expression
vba_expr_str = Forward()
vba_expr_int = Forward()

# --- CHR --------------------------------------------------------------------

# MS-VBAL 6.1.2.11.1.4 Chr / Chr$
# Function Chr(CharCode As Long) As Variant
# Function Chr$(CharCode As Long) As String
# Parameter Description
# CharCode Long whose value is a code point.
# Returns a String data value consisting of a single character containing the character whose code
# point is the data value of the argument.
# - If the argument is not in the range 0 to 255, Error Number 5 ("Invalid procedure call or
# argument") is raised unless the implementation supports a character set with a larger code point
# range.
# - If the argument value is in the range of 0 to 127, it is interpreted as a 7-bit ASCII code point.
# - If the argument value is in the range of 128 to 255, the code point interpretation of the value is
# implementation defined.
# - Chr$ has the same runtime semantics as Chr, however the declared type of its function result is
# String rather than Variant.

# 6.1.2.11.1.5 ChrB / ChrB$
# Function ChrB(CharCode As Long) As Variant
# Function ChrB$(CharCode As Long) As String
# CharCode Long whose value is a code point.
# Returns a String data value consisting of a single byte character whose code point value is the
# data value of the argument.
# - If the argument is not in the range 0 to 255, Error Number 6 ("Overflow") is raised.
# - ChrB$ has the same runtime semantics as ChrB however the declared type of its function result
# is String rather than Variant.
# - Note: the ChrB function is used with byte data contained in a String. Instead of returning a
# character, which may be one or two bytes, ChrB always returns a single byte. The ChrW function
# returns a String containing the Unicode character except on platforms where Unicode is not
# supported, in which case, the behavior is identical to the Chr function.

# 6.1.2.11.1.6 ChrW/ ChrW$
# Function ChrW(CharCode As Long) As Variant
# Function ChrW$(CharCode As Long) As String
# CharCode Long whose value is a code point.
# Returns a String data value consisting of a single character containing the character whose code
# point is the data value of the argument.
# - If the argument is not in the range -32,767 to 65,535 then Error Number 5 ("Invalid procedure
# call or argument") is raised.
# - If the argument is a negative value it is treated as if it was the value: CharCode + 65,536.
# - If the implemented uses 16-bit Unicode code points argument, data value is interpreted as a 16-
# bit Unicode code point.
# - If the implementation does not support Unicode, ChrW has the same semantics as Chr.
# - ChrW$ has the same runtime semantics as ChrW, however the declared type of its function result
# is String rather than Variant.

# Chr, Chr$, ChrB, ChrW(int) => char
vba_chr = Suppress(
            Combine(WordStart(vba_identifier_chars) + CaselessLiteral('Chr')
            + Optional(CaselessLiteral('B') | CaselessLiteral('W')) + Optional('$'))
            + '(') + vba_expr_int + Suppress(')')

def vba_chr_tostr(t):
    try:
        i = t[0]
        if i>=0 and i<=255:
            # normal, non-unicode character:
            # TODO: check if it needs to be converted to bytes for Python 3
            return VbaExpressionString(chr(i))
        else:
            # unicode character
            # Note: this distinction is only needed for Python 2
            return VbaExpressionString(unichr(i).encode('utf-8', 'backslashreplace'))
    except ValueError:
        log.exception('ERROR: incorrect parameter value for chr(): %r' % i)
        return VbaExpressionString('Chr(%r)' % i)

vba_chr.setParseAction(vba_chr_tostr)


# --- ASC --------------------------------------------------------------------

# Asc(char) => int
#TODO: see MS-VBAL 6.1.2.11.1.1 page 240 => AscB, AscW
vba_asc = Suppress(CaselessKeyword('Asc') + '(') + vba_expr_str + Suppress(')')
vba_asc.setParseAction(lambda t: ord(t[0]))


# --- VAL --------------------------------------------------------------------

# Val(string) => int
# TODO: make sure the behavior of VBA's val is fully covered
vba_val = Suppress(CaselessKeyword('Val') + '(') + vba_expr_str + Suppress(')')
vba_val.setParseAction(lambda t: int(t[0].strip()))


# --- StrReverse() --------------------------------------------------------------------

# StrReverse(string) => string
strReverse = Suppress(CaselessKeyword('StrReverse') + '(') + vba_expr_str + Suppress(')')
strReverse.setParseAction(lambda t: VbaExpressionString(str(t[0])[::-1]))


# --- ENVIRON() --------------------------------------------------------------------

# Environ("name") => just translated to "%name%", that is enough for malware analysis
environ = Suppress(CaselessKeyword('Environ') + '(') + vba_expr_str + Suppress(')')
environ.setParseAction(lambda t: VbaExpressionString('%%%s%%' % t[0]))


# --- IDENTIFIER -------------------------------------------------------------

#TODO: see MS-VBAL 3.3.5 page 33
# 3.3.5 Identifier Tokens
# Latin-identifier = first-Latin-identifier-character *subsequent-Latin-identifier-character
# first-Latin-identifier-character = (%x0041-005A / %x0061-007A) ; A-Z / a-z
# subsequent-Latin-identifier-character = first-Latin-identifier-character / DIGIT / %x5F ; underscore
latin_identifier = Word(initChars=alphas, bodyChars=alphanums + '_')

# --- HEX FUNCTION -----------------------------------------------------------

# match any custom function name with a hex string as argument:
# TODO: accept vba_expr_str_item as argument, check if it is a hex or base64 string at runtime

# quoted string of at least two hexadecimal numbers of two digits:
quoted_hex_string = Suppress('"') + Combine(Word(hexnums, exact=2) * (2, None)) + Suppress('"')
quoted_hex_string.setParseAction(lambda t: str(t[0]))

hex_function_call = Suppress(latin_identifier) + Suppress('(') + \
                    quoted_hex_string('hex_string') + Suppress(')')
hex_function_call.setParseAction(lambda t: VbaExpressionString(binascii.a2b_hex(t.hex_string)))


# --- BASE64 FUNCTION -----------------------------------------------------------

# match any custom function name with a Base64 string as argument:
# TODO: accept vba_expr_str_item as argument, check if it is a hex or base64 string at runtime

# quoted string of at least two hexadecimal numbers of two digits:
quoted_base64_string = Suppress('"') + Regex(BASE64_RE) + Suppress('"')
quoted_base64_string.setParseAction(lambda t: str(t[0]))

base64_function_call = Suppress(latin_identifier) + Suppress('(') + \
                    quoted_base64_string('base64_string') + Suppress(')')
base64_function_call.setParseAction(lambda t: VbaExpressionString(binascii.a2b_base64(t.base64_string)))


# ---STRING EXPRESSION -------------------------------------------------------

def concat_strings_list(tokens):
    """
    parse action to concatenate strings in a VBA expression with operators '+' or '&'
    """
    # extract argument from the tokens:
    # expected to be a tuple containing a list of strings such as [a,'&',b,'&',c,...]
    strings = tokens[0][::2]
    return VbaExpressionString(''.join(strings))


vba_expr_str_item = (vba_chr | strReverse | environ | quoted_string | hex_function_call | base64_function_call)

vba_expr_str <<= infixNotation(vba_expr_str_item,
    [
        ("+", 2, opAssoc.LEFT, concat_strings_list),
        ("&", 2, opAssoc.LEFT, concat_strings_list),
    ])


# --- INTEGER EXPRESSION -------------------------------------------------------

def sum_ints_list(tokens):
    """
    parse action to sum integers in a VBA expression with operator '+'
    """
    # extract argument from the tokens:
    # expected to be a tuple containing a list of integers such as [a,'&',b,'&',c,...]
    integers = tokens[0][::2]
    return sum(integers)


def subtract_ints_list(tokens):
    """
    parse action to subtract integers in a VBA expression with operator '-'
    """
    # extract argument from the tokens:
    # expected to be a tuple containing a list of integers such as [a,'&',b,'&',c,...]
    integers = tokens[0][::2]
    return reduce(lambda x,y:x-y, integers)


def multiply_ints_list(tokens):
    """
    parse action to multiply integers in a VBA expression with operator '*'
    """
    # extract argument from the tokens:
    # expected to be a tuple containing a list of integers such as [a,'&',b,'&',c,...]
    integers = tokens[0][::2]
    return reduce(lambda x,y:x*y, integers)


def divide_ints_list(tokens):
    """
    parse action to divide integers in a VBA expression with operator '/'
    """
    # extract argument from the tokens:
    # expected to be a tuple containing a list of integers such as [a,'&',b,'&',c,...]
    integers = tokens[0][::2]
    return reduce(lambda x,y:x/y, integers)


vba_expr_int_item = (vba_asc | vba_val | integer)

# operators associativity:
# https://en.wikipedia.org/wiki/Operator_associativity

vba_expr_int <<= infixNotation(vba_expr_int_item,
    [
        ("*", 2, opAssoc.LEFT, multiply_ints_list),
        ("/", 2, opAssoc.LEFT, divide_ints_list),
        ("-", 2, opAssoc.LEFT, subtract_ints_list),
        ("+", 2, opAssoc.LEFT, sum_ints_list),
    ])


# see detect_vba_strings for the deobfuscation code using this grammar

# === MSO/ActiveMime files parsing ===========================================

def is_mso_file(data):
    """
    Check if the provided data is the content of a MSO/ActiveMime file, such as
    the ones created by Outlook in some cases, or Word/Excel when saving a
    file with the MHTML format or the Word 2003 XML format.
    This function only checks the ActiveMime magic at the beginning of data.
    :param data: bytes string, MSO/ActiveMime file content
    :return: bool, True if the file is MSO, False otherwise
    """
    return data.startswith(MSO_ACTIVEMIME_HEADER)


# regex to find zlib block headers, starting with byte 0x78 = 'x'
re_zlib_header = re.compile(r'x')


def mso_file_extract(data):
    """
    Extract the data stored into a MSO/ActiveMime file, such as
    the ones created by Outlook in some cases, or Word/Excel when saving a
    file with the MHTML format or the Word 2003 XML format.

    :param data: bytes string, MSO/ActiveMime file content
    :return: bytes string, extracted data (uncompressed)

    raise a MsoExtractionError if the data cannot be extracted
    """
    # check the magic:
    assert is_mso_file(data)

    # In all the samples seen so far, Word always uses an offset of 0x32,
    # and Excel 0x22A. But we read the offset from the header to be more
    # generic.
    offsets = [0x32, 0x22A]

    # First, attempt to get the compressed data offset from the header
    # According to my tests, it should be an unsigned 16 bits integer,
    # at offset 0x1E (little endian) + add 46:
    try:
        offset = struct.unpack_from('<H', data, offset=0x1E)[0] + 46
        log.debug('Parsing MSO file: data offset = 0x%X' % offset)
        offsets.insert(0, offset)  # insert at beginning of offsets
    except struct.error as exc:
        log.info('Unable to parse MSO/ActiveMime file header (%s)' % exc)
        log.debug('Trace:', exc_info=True)
        raise MsoExtractionError('Unable to parse MSO/ActiveMime file header')
    # now try offsets
    for start in offsets:
        try:
            log.debug('Attempting zlib decompression from MSO file offset 0x%X' % start)
            extracted_data = zlib.decompress(data[start:])
            return extracted_data
        except zlib.error as exc:
            log.info('zlib decompression failed for offset %s (%s)'
                     % (start, exc))
            log.debug('Trace:', exc_info=True)
    # None of the guessed offsets worked, let's try brute-forcing by looking
    # for potential zlib-compressed blocks starting with 0x78:
    log.debug('Looking for potential zlib-compressed blocks in MSO file')
    for match in re_zlib_header.finditer(data):
        start = match.start()
        try:
            log.debug('Attempting zlib decompression from MSO file offset 0x%X' % start)
            extracted_data = zlib.decompress(data[start:])
            return extracted_data
        except zlib.error as exc:
            log.info('zlib decompression failed (%s)' % exc)
            log.debug('Trace:', exc_info=True)
    raise MsoExtractionError('Unable to decompress data from a MSO/ActiveMime file')


#--- FUNCTIONS ----------------------------------------------------------------

# set of printable characters, for is_printable
_PRINTABLE_SET = set(string.printable)

def is_printable(s):
    """
    returns True if string s only contains printable ASCII characters
    (i.e. contained in string.printable)
    This is similar to Python 3's str.isprintable, for Python 2.x.
    :param s: str
    :return: bool
    """
    # inspired from http://stackoverflow.com/questions/3636928/test-if-a-python-string-is-printable
    # check if the set of chars from s is contained into the set of printable chars:
    return set(s).issubset(_PRINTABLE_SET)


def copytoken_help(decompressed_current, decompressed_chunk_start):
    """
    compute bit masks to decode a CopyToken according to MS-OVBA 2.4.1.3.19.1 CopyToken Help

    decompressed_current: number of decompressed bytes so far, i.e. len(decompressed_container)
    decompressed_chunk_start: offset of the current chunk in the decompressed container
    return length_mask, offset_mask, bit_count, maximum_length
    """
    difference = decompressed_current - decompressed_chunk_start
    bit_count = int(math.ceil(math.log(difference, 2)))
    bit_count = max([bit_count, 4])
    length_mask = 0xFFFF >> bit_count
    offset_mask = ~length_mask
    maximum_length = (0xFFFF >> bit_count) + 3
    return length_mask, offset_mask, bit_count, maximum_length


def decompress_stream(compressed_container):
    """
    Decompress a stream according to MS-OVBA section 2.4.1

    :param compressed_container bytearray: bytearray or bytes compressed according to the MS-OVBA 2.4.1.3.6 Compression algorithm
    :return: the decompressed container as a bytes string
    :rtype: bytes
    """
    # 2.4.1.2 State Variables

    # The following state is maintained for the CompressedContainer (section 2.4.1.1.1):
    # CompressedRecordEnd: The location of the byte after the last byte in the CompressedContainer (section 2.4.1.1.1).
    # CompressedCurrent: The location of the next byte in the CompressedContainer (section 2.4.1.1.1) to be read by
    #                    decompression or to be written by compression.

    # The following state is maintained for the current CompressedChunk (section 2.4.1.1.4):
    # CompressedChunkStart: The location of the first byte of the CompressedChunk (section 2.4.1.1.4) within the
    #                       CompressedContainer (section 2.4.1.1.1).

    # The following state is maintained for a DecompressedBuffer (section 2.4.1.1.2):
    # DecompressedCurrent: The location of the next byte in the DecompressedBuffer (section 2.4.1.1.2) to be written by
    #                      decompression or to be read by compression.
    # DecompressedBufferEnd: The location of the byte after the last byte in the DecompressedBuffer (section 2.4.1.1.2).

    # The following state is maintained for the current DecompressedChunk (section 2.4.1.1.3):
    # DecompressedChunkStart: The location of the first byte of the DecompressedChunk (section 2.4.1.1.3) within the
    #                         DecompressedBuffer (section 2.4.1.1.2).

    # Check the input is a bytearray, otherwise convert it (assuming it's bytes):
    if not isinstance(compressed_container, bytearray):
        compressed_container = bytearray(compressed_container)
        # raise TypeError('decompress_stream requires a bytearray as input')
    decompressed_container = bytearray()  # result
    compressed_current = 0

    sig_byte = compressed_container[compressed_current]
    if sig_byte != 0x01:
        raise ValueError('invalid signature byte {0:02X}'.format(sig_byte))

    compressed_current += 1

    #NOTE: the definition of CompressedRecordEnd is ambiguous. Here we assume that
    # CompressedRecordEnd = len(compressed_container)
    while compressed_current < len(compressed_container):
        # 2.4.1.1.5
        compressed_chunk_start = compressed_current
        # chunk header = first 16 bits
        compressed_chunk_header = \
            struct.unpack("<H", compressed_container[compressed_chunk_start:compressed_chunk_start + 2])[0]
        # chunk size = 12 first bits of header + 3
        chunk_size = (compressed_chunk_header & 0x0FFF) + 3
        # chunk signature = 3 next bits - should always be 0b011
        chunk_signature = (compressed_chunk_header >> 12) & 0x07
        if chunk_signature != 0b011:
            raise ValueError('Invalid CompressedChunkSignature in VBA compressed stream')
        # chunk flag = next bit - 1 == compressed, 0 == uncompressed
        chunk_flag = (compressed_chunk_header >> 15) & 0x01
        log.debug("chunk size = {0}, compressed flag = {1}".format(chunk_size, chunk_flag))

        #MS-OVBA 2.4.1.3.12: the maximum size of a chunk including its header is 4098 bytes (header 2 + data 4096)
        # The minimum size is 3 bytes
        # NOTE: there seems to be a typo in MS-OVBA, the check should be with 4098, not 4095 (which is the max value
        # in chunk header before adding 3.
        # Also the first test is not useful since a 12 bits value cannot be larger than 4095.
        if chunk_flag == 1 and chunk_size > 4098:
            raise ValueError('CompressedChunkSize > 4098 but CompressedChunkFlag == 1')
        if chunk_flag == 0 and chunk_size != 4098:
            raise ValueError('CompressedChunkSize != 4098 but CompressedChunkFlag == 0')

        # check if chunk_size goes beyond the compressed data, instead of silently cutting it:
        #TODO: raise an exception?
        if compressed_chunk_start + chunk_size > len(compressed_container):
            log.warning('Chunk size is larger than remaining compressed data')
        compressed_end = min([len(compressed_container), compressed_chunk_start + chunk_size])
        # read after chunk header:
        compressed_current = compressed_chunk_start + 2

        if chunk_flag == 0:
            # MS-OVBA 2.4.1.3.3 Decompressing a RawChunk
            # uncompressed chunk: read the next 4096 bytes as-is
            #TODO: check if there are at least 4096 bytes left
            decompressed_container.extend(compressed_container[compressed_current:compressed_current + 4096])
            compressed_current += 4096
        else:
            # MS-OVBA 2.4.1.3.2 Decompressing a CompressedChunk
            # compressed chunk
            decompressed_chunk_start = len(decompressed_container)
            while compressed_current < compressed_end:
                # MS-OVBA 2.4.1.3.4 Decompressing a TokenSequence
                # log.debug('compressed_current = %d / compressed_end = %d' % (compressed_current, compressed_end))
                # FlagByte: 8 bits indicating if the following 8 tokens are either literal (1 byte of plain text) or
                # copy tokens (reference to a previous literal token)
                flag_byte = compressed_container[compressed_current]
                compressed_current += 1
                for bit_index in xrange(0, 8):
                    # log.debug('bit_index=%d / compressed_current=%d / compressed_end=%d' % (bit_index, compressed_current, compressed_end))
                    if compressed_current >= compressed_end:
                        break
                    # MS-OVBA 2.4.1.3.5 Decompressing a Token
                    # MS-OVBA 2.4.1.3.17 Extract FlagBit
                    flag_bit = (flag_byte >> bit_index) & 1
                    #log.debug('bit_index=%d: flag_bit=%d' % (bit_index, flag_bit))
                    if flag_bit == 0:  # LiteralToken
                        # copy one byte directly to output
                        decompressed_container.extend([compressed_container[compressed_current]])
                        compressed_current += 1
                    else:  # CopyToken
                        # MS-OVBA 2.4.1.3.19.2 Unpack CopyToken
                        copy_token = \
                            struct.unpack("<H", compressed_container[compressed_current:compressed_current + 2])[0]
                        #TODO: check this
                        length_mask, offset_mask, bit_count, _ = copytoken_help(
                            len(decompressed_container), decompressed_chunk_start)
                        length = (copy_token & length_mask) + 3
                        temp1 = copy_token & offset_mask
                        temp2 = 16 - bit_count
                        offset = (temp1 >> temp2) + 1
                        #log.debug('offset=%d length=%d' % (offset, length))
                        copy_source = len(decompressed_container) - offset
                        for index in xrange(copy_source, copy_source + length):
                            decompressed_container.extend([decompressed_container[index]])
                        compressed_current += 2
    return bytes(decompressed_container)


class VBA_Module(object):
    """
    Class to parse a VBA module from an OLE file, and to store all the corresponding
    metadata and VBA source code.
    """

    def __init__(self, project, dir_stream, module_index):
        """
        Parse a VBA Module record from the dir stream of a VBA project.
        Reference: MS-OVBA 2.3.4.2.3.2 MODULE Record

        :param VBA_Project project: VBA_Project, corresponding VBA project
        :param olefile.OleStream dir_stream: olefile.OleStream, file object containing the module record
        :param int module_index: int, index of the module in the VBA project list
        """
        #: reference to the VBA project for later use (VBA_Project)
        self.project = project
        #: VBA module name (unicode str)
        self.name = None
        #: VBA module name as a native str (utf8 bytes on py2, str on py3)
        self.name_str = None
        #: VBA module name, unicode copy (unicode str)
        self._name_unicode = None
        #: Stream name containing the VBA module (unicode str)
        self.streamname = None
        #: Stream name containing the VBA module as a native str (utf8 bytes on py2, str on py3)
        self.streamname_str = None
        self._streamname_unicode = None
        self.docstring = None
        self._docstring_unicode = None
        self.textoffset = None
        self.type = None
        self.readonly = False
        self.private = False
        #: VBA source code in bytes format, using the original code page from the VBA project
        self.code_raw = None
        #: VBA source code in unicode format (unicode for Python2, str for Python 3)
        self.code = None
        #: VBA source code in native str format (str encoded with UTF-8 for Python 2, str for Python 3)
        self.code_str = None
        #: VBA module file name including an extension based on the module type such as bas, cls, frm (unicode str)
        self.filename = None
        #: VBA module file name in native str format (str)
        self.filename_str = None
        self.code_path = None
        try:
            # 2.3.4.2.3.2.1 MODULENAME Record
            # Specifies a VBA identifier as the name of the containing MODULE Record
            _id = struct.unpack("<H", dir_stream.read(2))[0]
            project.check_value('MODULENAME_Id', 0x0019, _id)
            size = struct.unpack("<L", dir_stream.read(4))[0]
            modulename_bytes = dir_stream.read(size)
            # Module name always stored as Unicode:
            self.name = project.decode_bytes(modulename_bytes)
            self.name_str = unicode2str(self.name)
            # account for optional sections
            # TODO: shouldn't this be a loop? (check MS-OVBA)
            section_id = struct.unpack("<H", dir_stream.read(2))[0]
            if section_id == 0x0047:
                # 2.3.4.2.3.2.2 MODULENAMEUNICODE Record
                # Specifies a VBA identifier as the name of the containing MODULE Record (section 2.3.4.2.3.2).
                # MUST contain the UTF-16 encoding of MODULENAME Record
                size = struct.unpack("<L", dir_stream.read(4))[0]
                self._name_unicode = dir_stream.read(size).decode('UTF-16LE', 'replace')
                section_id = struct.unpack("<H", dir_stream.read(2))[0]
            if section_id == 0x001A:
                # 2.3.4.2.3.2.3 MODULESTREAMNAME Record
                # Specifies the stream name of the ModuleStream (section 2.3.4.3) in the VBA Storage (section 2.3.4)
                # corresponding to the containing MODULE Record
                size = struct.unpack("<L", dir_stream.read(4))[0]
                streamname_bytes = dir_stream.read(size)
                # Store it as Unicode:
                self.streamname = project.decode_bytes(streamname_bytes)
                self.streamname_str = unicode2str(self.streamname)
                reserved = struct.unpack("<H", dir_stream.read(2))[0]
                project.check_value('MODULESTREAMNAME_Reserved', 0x0032, reserved)
                size = struct.unpack("<L", dir_stream.read(4))[0]
                self._streamname_unicode = dir_stream.read(size).decode('UTF-16LE', 'replace')
                section_id = struct.unpack("<H", dir_stream.read(2))[0]
            if section_id == 0x001C:
                # 2.3.4.2.3.2.4 MODULEDOCSTRING Record
                # Specifies the description for the containing MODULE Record
                size = struct.unpack("<L", dir_stream.read(4))[0]
                docstring_bytes = dir_stream.read(size)
                self.docstring = project.decode_bytes(docstring_bytes)
                reserved = struct.unpack("<H", dir_stream.read(2))[0]
                project.check_value('MODULEDOCSTRING_Reserved', 0x0048, reserved)
                size = struct.unpack("<L", dir_stream.read(4))[0]
                self._docstring_unicode = dir_stream.read(size)
                section_id = struct.unpack("<H", dir_stream.read(2))[0]
            if section_id == 0x0031:
                # 2.3.4.2.3.2.5 MODULEOFFSET Record
                # Specifies the location of the source code within the ModuleStream (section 2.3.4.3)
                # that corresponds to the containing MODULE Record
                size = struct.unpack("<L", dir_stream.read(4))[0]
                project.check_value('MODULEOFFSET_Size', 0x0004, size)
                self.textoffset = struct.unpack("<L", dir_stream.read(4))[0]
                section_id = struct.unpack("<H", dir_stream.read(2))[0]
            if section_id == 0x001E:
                # 2.3.4.2.3.2.6 MODULEHELPCONTEXT Record
                # Specifies the Help topic identifier for the containing MODULE Record
                modulehelpcontext_size = struct.unpack("<L", dir_stream.read(4))[0]
                project.check_value('MODULEHELPCONTEXT_Size', 0x0004, modulehelpcontext_size)
                # HelpContext (4 bytes): An unsigned integer that specifies the Help topic identifier
                # in the Help file specified by PROJECTHELPFILEPATH Record
                helpcontext = struct.unpack("<L", dir_stream.read(4))[0]
                section_id = struct.unpack("<H", dir_stream.read(2))[0]
            if section_id == 0x002C:
                # 2.3.4.2.3.2.7 MODULECOOKIE Record
                # Specifies ignored data.
                size = struct.unpack("<L", dir_stream.read(4))[0]
                project.check_value('MODULECOOKIE_Size', 0x0002, size)
                cookie = struct.unpack("<H", dir_stream.read(2))[0]
                section_id = struct.unpack("<H", dir_stream.read(2))[0]
            if section_id == 0x0021 or section_id == 0x0022:
                # 2.3.4.2.3.2.8 MODULETYPE Record
                # Specifies whether the containing MODULE Record (section 2.3.4.2.3.2) is a procedural module,
                # document module, class module, or designer module.
                # Id (2 bytes): An unsigned integer that specifies the identifier for this record.
                # MUST be 0x0021 when the containing MODULE Record (section 2.3.4.2.3.2) is a procedural module.
                # MUST be 0x0022 when the containing MODULE Record (section 2.3.4.2.3.2) is a document module,
                # class module, or designer module.
                self.type = section_id
                reserved = struct.unpack("<L", dir_stream.read(4))[0]
                section_id = struct.unpack("<H", dir_stream.read(2))[0]
            if section_id == 0x0025:
                # 2.3.4.2.3.2.9 MODULEREADONLY Record
                # Specifies that the containing MODULE Record (section 2.3.4.2.3.2) is read-only.
                self.readonly = True
                reserved = struct.unpack("<L", dir_stream.read(4))[0]
                project.check_value('MODULEREADONLY_Reserved', 0x0000, reserved)
                section_id = struct.unpack("<H", dir_stream.read(2))[0]
            if section_id == 0x0028:
                # 2.3.4.2.3.2.10 MODULEPRIVATE Record
                # Specifies that the containing MODULE Record (section 2.3.4.2.3.2) is only usable from within
                # the current VBA project.
                self.private = True
                reserved = struct.unpack("<L", dir_stream.read(4))[0]
                project.check_value('MODULEPRIVATE_Reserved', 0x0000, reserved)
                section_id = struct.unpack("<H", dir_stream.read(2))[0]
            if section_id == 0x002B:  # TERMINATOR
                # Terminator (2 bytes): An unsigned integer that specifies the end of this record. MUST be 0x002B.
                # Reserved (4 bytes): MUST be 0x00000000. MUST be ignored.
                reserved = struct.unpack("<L", dir_stream.read(4))[0]
                project.check_value('MODULE_Reserved', 0x0000, reserved)
                section_id = None
            if section_id != None:
                log.warning('unknown or invalid module section id {0:04X}'.format(section_id))
        
            log.debug("Module Name = {0}".format(self.name_str))
            # log.debug("Module Name Unicode = {0}".format(self._name_unicode))
            log.debug("Stream Name = {0}".format(self.streamname_str))
            # log.debug("Stream Name Unicode = {0}".format(self._streamname_unicode))
            log.debug("TextOffset = {0}".format(self.textoffset))
        
            code_data = None
            # let's try the different names we have, just in case some are missing:
            try_names = (self.streamname, self._streamname_unicode, self.name, self._name_unicode)
            for stream_name in try_names:
                # TODO: if olefile._find were less private, could replace this
                #        try-except with calls to it
                if stream_name is not None:
                    try:
                        self.code_path = project.vba_root + u'VBA/' + stream_name
                        log.debug('opening VBA code stream %s' % self.code_path)
                        code_data = project.ole.openstream(self.code_path).read()
                        break
                    except IOError as ioe:
                        log.debug('failed to open stream VBA/%r (%r), try other name'
                                  % (stream_name, ioe))
        
            if code_data is None:
                log.info("Could not open stream %d of %d ('VBA/' + one of %r)!"
                         % (module_index, project.modules_count,
                            '/'.join("'" + stream_name + "'"
                                     for stream_name in try_names)))
                if project.relaxed:
                    return  # ... continue with next submodule
                else:
                    raise SubstreamOpenError('[BASE]', 'VBA/' + self.name)
        
            log.debug("length of code_data = {0}".format(len(code_data)))
            log.debug("offset of code_data = {0}".format(self.textoffset))
            code_data = code_data[self.textoffset:]
            if len(code_data) > 0:
                code_data = decompress_stream(bytearray(code_data))
                # store the raw code encoded as bytes with the project's code page:
                self.code_raw = code_data
                # decode it to unicode:
                self.code = project.decode_bytes(code_data)
                # also store a native str version:
                self.code_str = unicode2str(self.code)
                # case-insensitive search in the code_modules dict to find the file extension:
                filext = self.project.module_ext.get(self.name.lower(), 'vba')
                self.filename = u'{0}.{1}'.format(self.name, filext)
                self.filename_str = unicode2str(self.filename)
                log.debug('extracted file {0}'.format(self.filename_str))
            else:
                log.warning("module stream {0} has code data length 0".format(self.streamname_str))
        except (UnexpectedDataError, SubstreamOpenError):
            raise
        except Exception as exc:
            log.info('Error parsing module {0} of {1}:'
                     .format(module_index, project.modules_count),
                     exc_info=True)
            if not project.relaxed:
                raise


class VBA_Project(object):
    """
    Class to parse a VBA project from an OLE file, and to store all the corresponding
    metadata and VBA modules.
    """

    def __init__(self, ole, vba_root, project_path, dir_path, relaxed=True):
        """
        Extract VBA macros from an OleFileIO object.

        :param vba_root: path to the VBA root storage, containing the VBA storage and the PROJECT stream
        :param project_path: path to the PROJECT stream
        :param relaxed: If True, only create info/debug log entry if data is not as expected
                        (e.g. opening substream fails); if False, raise an error in this case
        """
        self.ole = ole
        self.vba_root = vba_root
        self. project_path = project_path
        self.dir_path = dir_path
        self.relaxed = relaxed
        #: VBA modules contained in the project (list of VBA_Module objects)
        self.modules = []
        #: file extension for each VBA module
        self.module_ext = {}
        log.debug('Parsing the dir stream from %r' % dir_path)
        # read data from dir stream (compressed)
        dir_compressed = ole.openstream(dir_path).read()
        # decompress it:
        dir_stream = BytesIO(decompress_stream(bytearray(dir_compressed)))
        # store reference for later use:
        self.dir_stream = dir_stream

        # reference: MS-VBAL 2.3.4.2 dir Stream: Version Independent Project Information

        # PROJECTSYSKIND Record
        # Specifies the platform for which the VBA project is created.
        projectsyskind_id = struct.unpack("<H", dir_stream.read(2))[0]
        self.check_value('PROJECTSYSKIND_Id', 0x0001, projectsyskind_id)
        projectsyskind_size = struct.unpack("<L", dir_stream.read(4))[0]
        self.check_value('PROJECTSYSKIND_Size', 0x0004, projectsyskind_size)
        self.syskind = struct.unpack("<L", dir_stream.read(4))[0]
        SYSKIND_NAME = {
            0x00: "16-bit Windows",
            0x01: "32-bit Windows",
            0x02: "Macintosh",
            0x03: "64-bit Windows"
        }
        self.syskind_name = SYSKIND_NAME.get(self.syskind, 'Unknown')
        log.debug("PROJECTSYSKIND_SysKind: %d - %s" % (self.syskind, self.syskind_name))
        if self.syskind not in SYSKIND_NAME:
            log.error("invalid PROJECTSYSKIND_SysKind {0:04X}".format(self.syskind))

        # PROJECTLCID Record
        # Specifies the VBA project's LCID.
        projectlcid_id = struct.unpack("<H", dir_stream.read(2))[0]
        self.check_value('PROJECTLCID_Id', 0x0002, projectlcid_id)
        projectlcid_size = struct.unpack("<L", dir_stream.read(4))[0]
        self.check_value('PROJECTLCID_Size', 0x0004, projectlcid_size)
        # Lcid (4 bytes): An unsigned integer that specifies the LCID value for the VBA project. MUST be 0x00000409.
        self.lcid = struct.unpack("<L", dir_stream.read(4))[0]
        self.check_value('PROJECTLCID_Lcid', 0x409, self.lcid)

        # PROJECTLCIDINVOKE Record
        # Specifies an LCID value used for Invoke calls on an Automation server as specified in [MS-OAUT] section 3.1.4.4.
        projectlcidinvoke_id = struct.unpack("<H", dir_stream.read(2))[0]
        self.check_value('PROJECTLCIDINVOKE_Id', 0x0014, projectlcidinvoke_id)
        projectlcidinvoke_size = struct.unpack("<L", dir_stream.read(4))[0]
        self.check_value('PROJECTLCIDINVOKE_Size', 0x0004, projectlcidinvoke_size)
        # LcidInvoke (4 bytes): An unsigned integer that specifies the LCID value used for Invoke calls. MUST be 0x00000409.
        self.lcidinvoke = struct.unpack("<L", dir_stream.read(4))[0]
        self.check_value('PROJECTLCIDINVOKE_LcidInvoke', 0x409, self.lcidinvoke)

        # PROJECTCODEPAGE Record
        # Specifies the VBA project's code page.
        projectcodepage_id = struct.unpack("<H", dir_stream.read(2))[0]
        self.check_value('PROJECTCODEPAGE_Id', 0x0003, projectcodepage_id)
        projectcodepage_size = struct.unpack("<L", dir_stream.read(4))[0]
        self.check_value('PROJECTCODEPAGE_Size', 0x0002, projectcodepage_size)
        self.codepage = struct.unpack("<H", dir_stream.read(2))[0]
        self.codepage_name = codepages.get_codepage_name(self.codepage)
        log.debug('Project Code Page: %r - %s' % (self.codepage, self.codepage_name))
        self.codec = codepages.codepage2codec(self.codepage)
        log.debug('Python codec corresponding to code page %d: %s' % (self.codepage, self.codec))


        # PROJECTNAME Record
        # Specifies a unique VBA identifier as the name of the VBA project.
        projectname_id = struct.unpack("<H", dir_stream.read(2))[0]
        self.check_value('PROJECTNAME_Id', 0x0004, projectname_id)
        sizeof_projectname = struct.unpack("<L", dir_stream.read(4))[0]
        log.debug('Project name size: %d bytes' % sizeof_projectname)
        if sizeof_projectname < 1 or sizeof_projectname > 128:
            # TODO: raise an actual error? What is MS Office's behaviour?
            log.error("PROJECTNAME_SizeOfProjectName value not in range [1-128]: {0}".format(sizeof_projectname))
        projectname_bytes = dir_stream.read(sizeof_projectname)
        self.projectname = self.decode_bytes(projectname_bytes)


        # PROJECTDOCSTRING Record
        # Specifies the description for the VBA project.
        projectdocstring_id = struct.unpack("<H", dir_stream.read(2))[0]
        self.check_value('PROJECTDOCSTRING_Id', 0x0005, projectdocstring_id)
        projectdocstring_sizeof_docstring = struct.unpack("<L", dir_stream.read(4))[0]
        if projectdocstring_sizeof_docstring > 2000:
            log.error(
                "PROJECTDOCSTRING_SizeOfDocString value not in range: {0}".format(projectdocstring_sizeof_docstring))
        # DocString (variable): An array of SizeOfDocString bytes that specifies the description for the VBA project.
        # MUST contain MBCS characters encoded using the code page specified in PROJECTCODEPAGE (section 2.3.4.2.1.4).
        # MUST NOT contain null characters.
        docstring_bytes = dir_stream.read(projectdocstring_sizeof_docstring)
        self.docstring = self.decode_bytes(docstring_bytes)
        projectdocstring_reserved = struct.unpack("<H", dir_stream.read(2))[0]
        self.check_value('PROJECTDOCSTRING_Reserved', 0x0040, projectdocstring_reserved)
        projectdocstring_sizeof_docstring_unicode = struct.unpack("<L", dir_stream.read(4))[0]
        if projectdocstring_sizeof_docstring_unicode % 2 != 0:
            log.error("PROJECTDOCSTRING_SizeOfDocStringUnicode is not even")
        # DocStringUnicode (variable): An array of SizeOfDocStringUnicode bytes that specifies the description for the
        # VBA project. MUST contain UTF-16 characters. MUST NOT contain null characters.
        # MUST contain the UTF-16 encoding of DocString.
        docstring_unicode_bytes = dir_stream.read(projectdocstring_sizeof_docstring_unicode)
        self.docstring_unicode = docstring_unicode_bytes.decode('utf16', errors='replace')

        # PROJECTHELPFILEPATH Record - MS-OVBA 2.3.4.2.1.7
        projecthelpfilepath_id = struct.unpack("<H", dir_stream.read(2))[0]
        self.check_value('PROJECTHELPFILEPATH_Id', 0x0006, projecthelpfilepath_id)
        projecthelpfilepath_sizeof_helpfile1 = struct.unpack("<L", dir_stream.read(4))[0]
        if projecthelpfilepath_sizeof_helpfile1 > 260:
            log.error(
                "PROJECTHELPFILEPATH_SizeOfHelpFile1 value not in range: {0}".format(projecthelpfilepath_sizeof_helpfile1))
        projecthelpfilepath_helpfile1 = dir_stream.read(projecthelpfilepath_sizeof_helpfile1)
        projecthelpfilepath_reserved = struct.unpack("<H", dir_stream.read(2))[0]
        self.check_value('PROJECTHELPFILEPATH_Reserved', 0x003D, projecthelpfilepath_reserved)
        projecthelpfilepath_sizeof_helpfile2 = struct.unpack("<L", dir_stream.read(4))[0]
        if projecthelpfilepath_sizeof_helpfile2 != projecthelpfilepath_sizeof_helpfile1:
            log.error("PROJECTHELPFILEPATH_SizeOfHelpFile1 does not equal PROJECTHELPFILEPATH_SizeOfHelpFile2")
        projecthelpfilepath_helpfile2 = dir_stream.read(projecthelpfilepath_sizeof_helpfile2)
        if projecthelpfilepath_helpfile2 != projecthelpfilepath_helpfile1:
            log.error("PROJECTHELPFILEPATH_HelpFile1 does not equal PROJECTHELPFILEPATH_HelpFile2")

        # PROJECTHELPCONTEXT Record
        projecthelpcontext_id = struct.unpack("<H", dir_stream.read(2))[0]
        self.check_value('PROJECTHELPCONTEXT_Id', 0x0007, projecthelpcontext_id)
        projecthelpcontext_size = struct.unpack("<L", dir_stream.read(4))[0]
        self.check_value('PROJECTHELPCONTEXT_Size', 0x0004, projecthelpcontext_size)
        projecthelpcontext_helpcontext = struct.unpack("<L", dir_stream.read(4))[0]
        unused = projecthelpcontext_helpcontext

        # PROJECTLIBFLAGS Record
        projectlibflags_id = struct.unpack("<H", dir_stream.read(2))[0]
        self.check_value('PROJECTLIBFLAGS_Id', 0x0008, projectlibflags_id)
        projectlibflags_size = struct.unpack("<L", dir_stream.read(4))[0]
        self.check_value('PROJECTLIBFLAGS_Size', 0x0004, projectlibflags_size)
        projectlibflags_projectlibflags = struct.unpack("<L", dir_stream.read(4))[0]
        self.check_value('PROJECTLIBFLAGS_ProjectLibFlags', 0x0000, projectlibflags_projectlibflags)

        # PROJECTVERSION Record
        projectversion_id = struct.unpack("<H", dir_stream.read(2))[0]
        self.check_value('PROJECTVERSION_Id', 0x0009, projectversion_id)
        projectversion_reserved = struct.unpack("<L", dir_stream.read(4))[0]
        self.check_value('PROJECTVERSION_Reserved', 0x0004, projectversion_reserved)
        projectversion_versionmajor = struct.unpack("<L", dir_stream.read(4))[0]
        projectversion_versionminor = struct.unpack("<H", dir_stream.read(2))[0]
        unused = projectversion_versionmajor
        unused = projectversion_versionminor

        # PROJECTCONSTANTS Record
        projectconstants_id = struct.unpack("<H", dir_stream.read(2))[0]
        self.check_value('PROJECTCONSTANTS_Id', 0x000C, projectconstants_id)
        projectconstants_sizeof_constants = struct.unpack("<L", dir_stream.read(4))[0]
        if projectconstants_sizeof_constants > 1015:
            log.error(
                "PROJECTCONSTANTS_SizeOfConstants value not in range: {0}".format(projectconstants_sizeof_constants))
        projectconstants_constants = dir_stream.read(projectconstants_sizeof_constants)
        projectconstants_reserved = struct.unpack("<H", dir_stream.read(2))[0]
        self.check_value('PROJECTCONSTANTS_Reserved', 0x003C, projectconstants_reserved)
        projectconstants_sizeof_constants_unicode = struct.unpack("<L", dir_stream.read(4))[0]
        if projectconstants_sizeof_constants_unicode % 2 != 0:
            log.error("PROJECTCONSTANTS_SizeOfConstantsUnicode is not even")
        projectconstants_constants_unicode = dir_stream.read(projectconstants_sizeof_constants_unicode)
        unused = projectconstants_constants
        unused = projectconstants_constants_unicode

        # array of REFERENCE records
        # Specifies a reference to an Automation type library or VBA project.
        check = None
        while True:
            check = struct.unpack("<H", dir_stream.read(2))[0]
            log.debug("reference type = {0:04X}".format(check))
            if check == 0x000F:
                break

            if check == 0x0016:
                # REFERENCENAME
                # Specifies the name of a referenced VBA project or Automation type library.
                reference_id = check
                reference_sizeof_name = struct.unpack("<L", dir_stream.read(4))[0]
                reference_name = dir_stream.read(reference_sizeof_name)
                log.debug('REFERENCE name: %s' % unicode2str(self.decode_bytes(reference_name)))
                reference_reserved = struct.unpack("<H", dir_stream.read(2))[0]
                # According to [MS-OVBA] 2.3.4.2.2.2 REFERENCENAME Record:
                # "Reserved (2 bytes): MUST be 0x003E. MUST be ignored."
                # So let's ignore it, otherwise it crashes on some files (issue #132)
                # PR #135 by @c1fe:
                # contrary to the specification I think that the unicode name
                # is optional. if reference_reserved is not 0x003E I think it
                # is actually the start of another REFERENCE record
                # at least when projectsyskind_syskind == 0x02 (Macintosh)
                if reference_reserved == 0x003E:
                    #if reference_reserved not in (0x003E, 0x000D):
                    #    raise UnexpectedDataError(dir_path, 'REFERENCE_Reserved',
                    #                              0x0003E, reference_reserved)
                    reference_sizeof_name_unicode = struct.unpack("<L", dir_stream.read(4))[0]
                    reference_name_unicode = dir_stream.read(reference_sizeof_name_unicode)
                    unused = reference_id
                    unused = reference_name
                    unused = reference_name_unicode
                    continue
                else:
                    check = reference_reserved
                    log.debug("reference type = {0:04X}".format(check))

            if check == 0x0033:
                # REFERENCEORIGINAL (followed by REFERENCECONTROL)
                # Specifies the identifier of the Automation type library the containing REFERENCECONTROL's
                # (section 2.3.4.2.2.3) twiddled type library was generated from.
                referenceoriginal_id = check
                referenceoriginal_sizeof_libidoriginal = struct.unpack("<L", dir_stream.read(4))[0]
                referenceoriginal_libidoriginal = dir_stream.read(referenceoriginal_sizeof_libidoriginal)
                log.debug('REFERENCE original lib id: %s' % unicode2str(self.decode_bytes(referenceoriginal_libidoriginal)))
                unused = referenceoriginal_id
                unused = referenceoriginal_libidoriginal
                continue

            if check == 0x002F:
                # REFERENCECONTROL
                # Specifies a reference to a twiddled type library and its extended type library.
                referencecontrol_id = check
                referencecontrol_sizetwiddled = struct.unpack("<L", dir_stream.read(4))[0]  # ignore
                referencecontrol_sizeof_libidtwiddled = struct.unpack("<L", dir_stream.read(4))[0]
                referencecontrol_libidtwiddled = dir_stream.read(referencecontrol_sizeof_libidtwiddled)
                log.debug('REFERENCE control twiddled lib id: %s' % unicode2str(self.decode_bytes(referencecontrol_libidtwiddled)))
                referencecontrol_reserved1 = struct.unpack("<L", dir_stream.read(4))[0]  # ignore
                self.check_value('REFERENCECONTROL_Reserved1', 0x0000, referencecontrol_reserved1)
                referencecontrol_reserved2 = struct.unpack("<H", dir_stream.read(2))[0]  # ignore
                self.check_value('REFERENCECONTROL_Reserved2', 0x0000, referencecontrol_reserved2)
                unused = referencecontrol_id
                unused = referencecontrol_sizetwiddled
                unused = referencecontrol_libidtwiddled
                # optional field
                check2 = struct.unpack("<H", dir_stream.read(2))[0]
                if check2 == 0x0016:
                    referencecontrol_namerecordextended_id = check
                    referencecontrol_namerecordextended_sizeof_name = struct.unpack("<L", dir_stream.read(4))[0]
                    referencecontrol_namerecordextended_name = dir_stream.read(
                        referencecontrol_namerecordextended_sizeof_name)
                    log.debug('REFERENCE control name record extended: %s' % unicode2str(
                        self.decode_bytes(referencecontrol_namerecordextended_name)))
                    referencecontrol_namerecordextended_reserved = struct.unpack("<H", dir_stream.read(2))[0]
                    if referencecontrol_namerecordextended_reserved == 0x003E:
                        referencecontrol_namerecordextended_sizeof_name_unicode = struct.unpack("<L", dir_stream.read(4))[0]
                        referencecontrol_namerecordextended_name_unicode = dir_stream.read(
                            referencecontrol_namerecordextended_sizeof_name_unicode)
                        referencecontrol_reserved3 = struct.unpack("<H", dir_stream.read(2))[0]
                        unused = referencecontrol_namerecordextended_id
                        unused = referencecontrol_namerecordextended_name
                        unused = referencecontrol_namerecordextended_name_unicode
                    else:
                        referencecontrol_reserved3 = referencecontrol_namerecordextended_reserved
                else:
                    referencecontrol_reserved3 = check2

                self.check_value('REFERENCECONTROL_Reserved3', 0x0030, referencecontrol_reserved3)
                referencecontrol_sizeextended = struct.unpack("<L", dir_stream.read(4))[0]
                referencecontrol_sizeof_libidextended = struct.unpack("<L", dir_stream.read(4))[0]
                referencecontrol_libidextended = dir_stream.read(referencecontrol_sizeof_libidextended)
                referencecontrol_reserved4 = struct.unpack("<L", dir_stream.read(4))[0]
                referencecontrol_reserved5 = struct.unpack("<H", dir_stream.read(2))[0]
                referencecontrol_originaltypelib = dir_stream.read(16)
                referencecontrol_cookie = struct.unpack("<L", dir_stream.read(4))[0]
                unused = referencecontrol_sizeextended
                unused = referencecontrol_libidextended
                unused = referencecontrol_reserved4
                unused = referencecontrol_reserved5
                unused = referencecontrol_originaltypelib
                unused = referencecontrol_cookie
                continue

            if check == 0x000D:
                # REFERENCEREGISTERED
                # Specifies a reference to an Automation type library.
                referenceregistered_id = check
                referenceregistered_size = struct.unpack("<L", dir_stream.read(4))[0]
                referenceregistered_sizeof_libid = struct.unpack("<L", dir_stream.read(4))[0]
                referenceregistered_libid = dir_stream.read(referenceregistered_sizeof_libid)
                log.debug('REFERENCE registered lib id: %s' % unicode2str(self.decode_bytes(referenceregistered_libid)))
                referenceregistered_reserved1 = struct.unpack("<L", dir_stream.read(4))[0]
                self.check_value('REFERENCEREGISTERED_Reserved1', 0x0000, referenceregistered_reserved1)
                referenceregistered_reserved2 = struct.unpack("<H", dir_stream.read(2))[0]
                self.check_value('REFERENCEREGISTERED_Reserved2', 0x0000, referenceregistered_reserved2)
                unused = referenceregistered_id
                unused = referenceregistered_size
                unused = referenceregistered_libid
                continue

            if check == 0x000E:
                # REFERENCEPROJECT
                # Specifies a reference to an external VBA project.
                referenceproject_id = check
                referenceproject_size = struct.unpack("<L", dir_stream.read(4))[0]
                referenceproject_sizeof_libidabsolute = struct.unpack("<L", dir_stream.read(4))[0]
                referenceproject_libidabsolute = dir_stream.read(referenceproject_sizeof_libidabsolute)
                log.debug('REFERENCE project lib id absolute: %s' % unicode2str(self.decode_bytes(referenceproject_libidabsolute)))
                referenceproject_sizeof_libidrelative = struct.unpack("<L", dir_stream.read(4))[0]
                referenceproject_libidrelative = dir_stream.read(referenceproject_sizeof_libidrelative)
                log.debug('REFERENCE project lib id relative: %s' % unicode2str(self.decode_bytes(referenceproject_libidrelative)))
                referenceproject_majorversion = struct.unpack("<L", dir_stream.read(4))[0]
                referenceproject_minorversion = struct.unpack("<H", dir_stream.read(2))[0]
                unused = referenceproject_id
                unused = referenceproject_size
                unused = referenceproject_libidabsolute
                unused = referenceproject_libidrelative
                unused = referenceproject_majorversion
                unused = referenceproject_minorversion
                continue

            log.error('invalid or unknown check Id {0:04X}'.format(check))
            # raise an exception instead of stopping abruptly (issue #180)
            raise UnexpectedDataError(dir_path, 'reference type', (0x0F, 0x16, 0x33, 0x2F, 0x0D, 0x0E), check)
            #sys.exit(0)

    def check_value(self, name, expected, value):
        if expected != value:
            if self.relaxed:
                log.error("invalid value for {0} expected {1:04X} got {2:04X}"
                          .format(name, expected, value))
            else:
                raise UnexpectedDataError(self.dir_path, name, expected, value)

    def parse_project_stream(self):
        """
        Parse the PROJECT stream from the VBA project
        :return:
        """
        # Open the PROJECT stream:
        # reference: [MS-OVBA] 2.3.1 PROJECT Stream
        project_stream = self.ole.openstream(self.project_path)

        # sample content of the PROJECT stream:

        ##    ID="{5312AC8A-349D-4950-BDD0-49BE3C4DD0F0}"
        ##    Document=ThisDocument/&H00000000
        ##    Module=NewMacros
        ##    Name="Project"
        ##    HelpContextID="0"
        ##    VersionCompatible32="393222000"
        ##    CMG="F1F301E705E705E705E705"
        ##    DPB="8F8D7FE3831F2020202020"
        ##    GC="2D2FDD81E51EE61EE6E1"
        ##
        ##    [Host Extender Info]
        ##    &H00000001={3832D640-CF90-11CF-8E43-00A0C911005A};VBE;&H00000000
        ##    &H00000002={000209F2-0000-0000-C000-000000000046};Word8.0;&H00000000
        ##
        ##    [Workspace]
        ##    ThisDocument=22, 29, 339, 477, Z
        ##    NewMacros=-4, 42, 832, 510, C

        self.module_ext = {}

        for line in project_stream:
            line = self.decode_bytes(line)
            log.debug('PROJECT: %r' % line)
            line = line.strip()
            if '=' in line:
                # split line at the 1st equal sign:
                name, value = line.split('=', 1)
                # looking for code modules
                # add the code module as a key in the dictionary
                # the value will be the extension needed later
                # The value is converted to lowercase, to allow case-insensitive matching (issue #3)
                value = value.lower()
                if name == 'Document':
                    # split value at the 1st slash, keep 1st part:
                    value = value.split('/', 1)[0]
                    self.module_ext[value] = CLASS_EXTENSION
                elif name == 'Module':
                    self.module_ext[value] = MODULE_EXTENSION
                elif name == 'Class':
                    self.module_ext[value] = CLASS_EXTENSION
                elif name == 'BaseClass':
                    self.module_ext[value] = FORM_EXTENSION

    def parse_modules(self):
        dir_stream = self.dir_stream
        # projectmodules_id has already been read by the previous loop = 0x000F
        # projectmodules_id = check  #struct.unpack("<H", dir_stream.read(2))[0]
        # self.check_value('PROJECTMODULES_Id', 0x000F, projectmodules_id)
        projectmodules_size = struct.unpack("<L", dir_stream.read(4))[0]
        self.check_value('PROJECTMODULES_Size', 0x0002, projectmodules_size)
        self.modules_count = struct.unpack("<H", dir_stream.read(2))[0]
        _id = struct.unpack("<H", dir_stream.read(2))[0]
        self.check_value('PROJECTMODULES_ProjectCookieRecord_Id', 0x0013, _id)
        size = struct.unpack("<L", dir_stream.read(4))[0]
        self.check_value('PROJECTMODULES_ProjectCookieRecord_Size', 0x0002, size)
        projectcookierecord_cookie = struct.unpack("<H", dir_stream.read(2))[0]
        unused = projectcookierecord_cookie

        log.debug("parsing {0} modules".format(self.modules_count))
        for module_index in xrange(0, self.modules_count):
            module = VBA_Module(self, self.dir_stream, module_index=module_index)
            self.modules.append(module)
            yield (module.code_path, module.filename_str, module.code_str)
        _ = unused   # make pylint happy: now variable "unused" is being used ;-)
        return

    def decode_bytes(self, bytes_string, errors='replace'):
        """
        Decode a bytes string to a unicode string, using the project code page
        :param bytes_string: bytes, bytes string to be decoded
        :param errors: str, mode to handle unicode conversion errors
        :return: str/unicode, decoded string
        """
        return bytes_string.decode(self.codec, errors=errors)



def _extract_vba(ole, vba_root, project_path, dir_path, relaxed=True):
    """
    Extract VBA macros from an OleFileIO object.
    Internal function, do not call directly.

    vba_root: path to the VBA root storage, containing the VBA storage and the PROJECT stream
    vba_project: path to the PROJECT stream
    :param relaxed: If True, only create info/debug log entry if data is not as expected
                    (e.g. opening substream fails); if False, raise an error in this case
    This is a generator, yielding (stream path, VBA filename, VBA source code) for each VBA code stream
    """
    log.debug('relaxed is %s' % relaxed)

    project = VBA_Project(ole, vba_root, project_path, dir_path, relaxed)
    project.parse_project_stream()

    for code_path, filename, code_data in project.parse_modules():
        yield (code_path, filename, code_data)


def vba_collapse_long_lines(vba_code):
    """
    Parse a VBA module code to detect continuation line characters (underscore) and
    collapse split lines. Continuation line characters are replaced by spaces.

    :param vba_code: str, VBA module code
    :return: str, VBA module code with long lines collapsed
    """
    # TODO: use a regex instead, to allow whitespaces after the underscore?
    try:
        vba_code = vba_code.replace(' _\r\n', ' ')
        vba_code = vba_code.replace(' _\r', ' ')
        vba_code = vba_code.replace(' _\n', ' ')
    except:
        log.exception('type(vba_code)=%s' % type(vba_code))
        raise
    return vba_code


def filter_vba(vba_code):
    """
    Filter VBA source code to remove the first lines starting with "Attribute VB_",
    which are automatically added by MS Office and not displayed in the VBA Editor.
    This should only be used when displaying source code for human analysis.

    Note: lines are not filtered if they contain a colon, because it could be
    used to hide malicious instructions.

    :param vba_code: str, VBA source code
    :return: str, filtered VBA source code
    """
    vba_lines = vba_code.splitlines()
    start = 0
    for line in vba_lines:
        if line.startswith("Attribute VB_") and not ':' in line:
            start += 1
        else:
            break
    #TODO: also remove empty lines?
    vba = '\n'.join(vba_lines[start:])
    return vba


def detect_autoexec(vba_code, obfuscation=None):
    """
    Detect if the VBA code contains keywords corresponding to macros running
    automatically when triggered by specific actions (e.g. when a document is
    opened or closed).

    :param vba_code: str, VBA source code
    :param obfuscation: None or str, name of obfuscation to be added to description
    :return: list of str tuples (keyword, description)
    """
    #TODO: merge code with detect_suspicious
    # case-insensitive search
    #vba_code = vba_code.lower()
    results = []
    obf_text = ''
    if obfuscation:
        obf_text = ' (obfuscation: %s)' % obfuscation
    # 1) simple strings, without regex
    for description, keywords in AUTOEXEC_KEYWORDS.items():
        for keyword in keywords:
            #TODO: if keyword is already a compiled regex, use it as-is
            # search using regex to detect word boundaries:
            match = re.search(r'(?i)\b' + re.escape(keyword) + r'\b', vba_code)
            if match:
                found_keyword = match.group()
                results.append((found_keyword, description + obf_text))
    # 2) regex
    for description, keywords in AUTOEXEC_KEYWORDS_REGEX.items():
        for keyword in keywords:
            #TODO: if keyword is already a compiled regex, use it as-is
            # search using regex to detect word boundaries:
            match = re.search(r'(?i)\b' + keyword + r'\b', vba_code)
            if match:
                found_keyword = match.group()
                results.append((found_keyword, description + obf_text))
    return results


def detect_suspicious(vba_code, obfuscation=None):
    """
    Detect if the VBA code contains suspicious keywords corresponding to
    potential malware behaviour.

    :param vba_code: str, VBA source code
    :param obfuscation: None or str, name of obfuscation to be added to description
    :return: list of str tuples (keyword, description)
    """
    # case-insensitive search
    #vba_code = vba_code.lower()
    results = []
    obf_text = ''
    if obfuscation:
        obf_text = ' (obfuscation: %s)' % obfuscation
    for description, keywords in SUSPICIOUS_KEYWORDS.items():
        for keyword in keywords:
            # search using regex to detect word boundaries:
            # note: each keyword must be escaped if it contains special chars such as '\'
            match = re.search(r'(?i)\b' + re.escape(keyword) + r'\b', vba_code)
            if match:
                found_keyword = match.group()
                results.append((found_keyword, description + obf_text))
    for description, keywords in SUSPICIOUS_KEYWORDS_REGEX.items():
        for keyword in keywords:
            # search using regex to detect word boundaries:
            # note: each keyword must NOT be escaped because it is an actual regex
            match = re.search(r'(?i)\b' + keyword + r'\b', vba_code)
            if match:
                found_keyword = match.group()
                results.append((found_keyword, description + obf_text))
    for description, keywords in SUSPICIOUS_KEYWORDS_NOREGEX.items():
        for keyword in keywords:
            if keyword.lower() in vba_code:
                # avoid reporting backspace chars out of plain VBA code:
                if not(keyword=='\b' and obfuscation is not None):
                    results.append((keyword, description + obf_text))
    return results


def detect_patterns(vba_code, obfuscation=None):
    """
    Detect if the VBA code contains specific patterns such as IP addresses,
    URLs, e-mail addresses, executable file names, etc.

    :param vba_code: str, VBA source code
    :return: list of str tuples (pattern type, value)
    """
    results = []
    found = set()
    obf_text = ''
    if obfuscation:
        obf_text = ' (obfuscation: %s)' % obfuscation
    for pattern_type, pattern_re in RE_PATTERNS:
        for match in pattern_re.finditer(vba_code):
            value = match.group()
            exclude_pattern_found = False
            for url_exclude_pattern in EXCLUDE_URLS_PATTERNS:
                if value.startswith(url_exclude_pattern):
                    exclude_pattern_found = True
            if value not in found and not exclude_pattern_found:
                results.append((pattern_type + obf_text, value))
                found.add(value)
    return results


def detect_hex_strings(vba_code):
    """
    Detect if the VBA code contains strings encoded in hexadecimal.

    :param vba_code: str, VBA source code
    :return: list of str tuples (encoded string, decoded string)
    """
    results = []
    found = set()
    for match in re_hex_string.finditer(vba_code):
        value = match.group()
        if value not in found:
            decoded = bytes2str(binascii.unhexlify(value))
            results.append((value, decoded))
            found.add(value)
    return results


def detect_base64_strings(vba_code):
    """
    Detect if the VBA code contains strings encoded in base64.

    :param vba_code: str, VBA source code
    :return: list of str tuples (encoded string, decoded string)
    """
    #TODO: avoid matching simple hex strings as base64?
    results = []
    found = set()
    for match in re_base64_string.finditer(vba_code):
        # extract the base64 string without quotes:
        value = match.group().strip('"')
        # check it is not just a hex string:
        if not re_nothex_check.search(value):
            continue
        # only keep new values and not in the whitelist:
        if value not in found and value.lower() not in BASE64_WHITELIST:
            try:
                decoded = bytes2str(base64.b64decode(value))
                results.append((value, decoded))
                found.add(value)
            except (TypeError, ValueError) as exc:
                log.debug('Failed to base64-decode (%s)' % exc)
                # if an exception occurs, it is likely not a base64-encoded string
    return results

# DridexUrlDecode written by James Habben
# Originally published on https://github.com/JamesHabben/MalwareStuff
# included here with James' permission
# 2015-01-27 Slight modifications from Philippe Lagadec (PL) to use it from olevba

def StripChars (input) :
    result = ''
    for c in input :
        if c.isdigit() :
            result += c
    return int(result)

def StripCharsWithZero (input) :
    result = ''
    for c in input :
        if c.isdigit() :
            result += c
        else:
            result += '0'
    return int(result)

def DridexUrlDecode (inputText) :
    work = inputText[4:-4]
    strKeyEnc = StripCharsWithZero(work[(len(work) / 2) - 2: (len(work) / 2)])
    strKeySize = StripCharsWithZero(work[(len(work) / 2): (len(work) / 2) + 2])
    nCharSize = strKeySize - strKeyEnc
    work = work[:(len(work) / 2) - 2] + work[(len(work) / 2) + 2:]
    strKeyEnc2 = StripChars(work[(len(work) / 2) - (nCharSize/2): (len(work) / 2) + (nCharSize/2)])
    work = work[:(len(work) / 2) - (nCharSize/2)] + work[(len(work) / 2) + (nCharSize/2):]
    work_split = [work[i:i+nCharSize] for i in range(0, len(work), nCharSize)]
    decoded = ''
    for group in work_split:
        # sys.stdout.write(chr(StripChars(group)/strKeyEnc2))
        decoded += chr(StripChars(group)/strKeyEnc2)
    return decoded

# DridexUrlDecode("C3iY1epSRGe6q8g15xStVesdG717MAlg2H4hmV1vkL6Glnf0cknj")
# DridexUrlDecode("HLIY3Nf3z2k8jD37h1n2OM3N712DGQ3c5M841RZ8C5e6P1C50C4ym1oF504WyV182p4mJ16cK9Z61l47h2dU1rVB5V681sFY728i16H3E2Qm1fn47y2cgAo156j8T1s600hukKO1568X1xE4Z7d2q17jvcwgk816Yz32o9Q216Mpr0B01vcwg856a17b9j2zAmWf1536B1t7d92rI1FZ5E36Pu1jl504Z34tm2R43i55Lg2F3eLE3T28lLX1D504348Goe8Gbdp37w443ADy36X0h14g7Wb2G3u584kEG332Ut8ws3wO584pzSTf")
# DridexUrlDecode("YNPH1W47E211z3P6142cM4115K2J1696CURf1712N1OCJwc0w6Z16840Z1r600W16Z3273k6SR16Bf161Q92a016Vr16V1pc")


def detect_dridex_strings(vba_code):
    """
    Detect if the VBA code contains strings obfuscated with a specific algorithm found in Dridex samples.

    :param vba_code: str, VBA source code
    :return: list of str tuples (encoded string, decoded string)
    """
    results = []
    found = set()
    for match in re_dridex_string.finditer(vba_code):
        value = match.group()[1:-1]
        # check it is not just a hex string:
        if not re_nothex_check.search(value):
            continue
        if value not in found:
            try:
                decoded = bytes2str(DridexUrlDecode(value))
                results.append((value, decoded))
                found.add(value)
            except Exception as exc:
                log.debug('Failed to Dridex-decode (%s)' % exc)
                # if an exception occurs, it is likely not a dridex-encoded string
    return results


def detect_vba_strings(vba_code):
    """
    Detect if the VBA code contains strings obfuscated with VBA expressions
    using keywords such as Chr, Asc, Val, StrReverse, etc.

    :param vba_code: str, VBA source code
    :return: list of str tuples (encoded string, decoded string)
    """
    # TODO: handle exceptions
    results = []
    found = set()
    # IMPORTANT: to extract the actual VBA expressions found in the code,
    #            we must expand tabs to have the same string as pyparsing.
    #            Otherwise, start and end offsets are incorrect.
    vba_code = vba_code.expandtabs()
    # Split the VBA code line by line to avoid MemoryError on large scripts:
    for vba_line in vba_code.splitlines():
        for tokens, start, end in vba_expr_str.scanString(vba_line):
            encoded = vba_line[start:end]
            decoded = tokens[0]
            if isinstance(decoded, VbaExpressionString):
                # This is a VBA expression, not a simple string
                # print 'VBA EXPRESSION: encoded=%r => decoded=%r' % (encoded, decoded)
                # remove parentheses and quotes from original string:
                # if encoded.startswith('(') and encoded.endswith(')'):
                #     encoded = encoded[1:-1]
                # if encoded.startswith('"') and encoded.endswith('"'):
                #     encoded = encoded[1:-1]
                # avoid duplicates and simple strings:
                if encoded not in found and decoded != encoded:
                    results.append((encoded, decoded))
                    found.add(encoded)
            # else:
                # print 'VBA STRING: encoded=%r => decoded=%r' % (encoded, decoded)
    return results


def json2ascii(json_obj, encoding='utf8', errors='replace'):
    """
    ensure there is no unicode in json and all strings are safe to decode

    works recursively, decodes and re-encodes every string to/from unicode
    to ensure there will be no trouble in loading the dumped json output
    """
    if json_obj is None:
        pass
    elif isinstance(json_obj, (bool, int, float)):
        pass
    elif isinstance(json_obj, str):
        if PYTHON2:
            # de-code and re-encode
            dencoded = json_obj.decode(encoding, errors).encode(encoding, errors)
            if dencoded != json_obj:
                log.debug('json2ascii: replaced: {0} (len {1})'
                         .format(json_obj, len(json_obj)))
                log.debug('json2ascii:     with: {0} (len {1})'
                         .format(dencoded, len(dencoded)))
            return dencoded
        else:
            # on Python 3, just keep Unicode strings as-is:
            return json_obj
    elif isinstance(json_obj, unicode) and PYTHON2:
        # On Python 2, encode unicode to bytes:
        json_obj_bytes = json_obj.encode(encoding, errors)
        log.debug('json2ascii: encode unicode: {0}'.format(json_obj_bytes))
        # cannot put original into logger
        # print 'original: ' json_obj
        return json_obj_bytes
    elif isinstance(json_obj, bytes) and not PYTHON2:
        # On Python 3, decode bytes to unicode str
        json_obj_str = json_obj.decode(encoding, errors)
        log.debug('json2ascii: encode unicode: {0}'.format(json_obj_str))
        # cannot put original into logger
        # print 'original: ' json_obj
        return json_obj_str
    elif isinstance(json_obj, dict):
        for key in json_obj:
            json_obj[key] = json2ascii(json_obj[key])
    elif isinstance(json_obj, (list,tuple)):
        for item in json_obj:
            item = json2ascii(item)
    else:
        log.debug('unexpected type in json2ascii: {0} -- leave as is'
                  .format(type(json_obj)))
    return json_obj


def print_json(json_dict=None, _json_is_first=False, _json_is_last=False,
               **json_parts):
    """ line-wise print of json.dumps(json2ascii(..)) with options and indent+1

    can use in two ways:
    (1) print_json(some_dict)
    (2) print_json(key1=value1, key2=value2, ...)

    :param bool _json_is_first: set to True only for very first entry to complete
                                the top-level json-list
    :param bool _json_is_last: set to True only for very last entry to complete
                               the top-level json-list
    """
    if json_dict and json_parts:
        raise ValueError('Invalid json argument: want either single dict or '
                         'key=value parts but got both)')
    elif (json_dict is not None) and (not isinstance(json_dict, dict)):
        raise ValueError('Invalid json argument: want either single dict or '
                         'key=value parts but got {0} instead of dict)'
                         .format(type(json_dict)))
    if json_parts:
        json_dict = json_parts

    if _json_is_first:
        print('[')

    lines = json.dumps(json2ascii(json_dict), check_circular=False,
                           indent=4, ensure_ascii=False).splitlines()
    for line in lines[:-1]:
        print('    {0}'.format(line))
    if _json_is_last:
        print('    {0}'.format(lines[-1]))   # print last line without comma
        print(']')
    else:
        print('    {0},'.format(lines[-1]))   # print last line with comma


class VBA_Scanner(object):
    """
    Class to scan the source code of a VBA module to find obfuscated strings,
    suspicious keywords, IOCs, auto-executable macros, etc.
    """

    def __init__(self, vba_code):
        """
        VBA_Scanner constructor

        :param vba_code: str, VBA source code to be analyzed
        """
        # join long lines ending with " _":
        self.code = vba_collapse_long_lines(vba_code)
        self.code_hex = ''
        self.code_hex_rev = ''
        self.code_rev_hex = ''
        self.code_base64 = ''
        self.code_dridex = ''
        self.code_vba = ''
        self.strReverse = None
        # results = None before scanning, then a list of tuples after scanning
        self.results = None
        self.autoexec_keywords = None
        self.suspicious_keywords = None
        self.iocs = None
        self.hex_strings = None
        self.base64_strings = None
        self.dridex_strings = None
        self.vba_strings = None


    def scan(self, include_decoded_strings=False, deobfuscate=False):
        """
        Analyze the provided VBA code to detect suspicious keywords,
        auto-executable macros, IOC patterns, obfuscation patterns
        such as hex-encoded strings.

        :param include_decoded_strings: bool, if True, all encoded strings will be included with their decoded content.
        :param deobfuscate: bool, if True attempt to deobfuscate VBA expressions (slow)
        :return: list of tuples (type, keyword, description)
        (type = 'AutoExec', 'Suspicious', 'IOC', 'Hex String', 'Base64 String' or 'Dridex String')
        """
        # First, detect and extract hex-encoded strings:
        self.hex_strings = detect_hex_strings(self.code)
        # detect if the code contains StrReverse:
        self.strReverse = False
        if 'strreverse' in self.code.lower(): self.strReverse = True
        # Then append the decoded strings to the VBA code, to detect obfuscated IOCs and keywords:
        for encoded, decoded in self.hex_strings:
            self.code_hex += '\n' + decoded
            # if the code contains "StrReverse", also append the hex strings in reverse order:
            if self.strReverse:
                # StrReverse after hex decoding:
                self.code_hex_rev += '\n' + decoded[::-1]
                # StrReverse before hex decoding:
                self.code_rev_hex += '\n' + bytes2str(binascii.unhexlify(encoded[::-1]))
                #example: https://malwr.com/analysis/NmFlMGI4YTY1YzYyNDkwNTg1ZTBiZmY5OGI3YjlhYzU/
        #TODO: also append the full code reversed if StrReverse? (risk of false positives?)
        # Detect Base64-encoded strings
        self.base64_strings = detect_base64_strings(self.code)
        for encoded, decoded in self.base64_strings:
            self.code_base64 += '\n' + decoded
        # Detect Dridex-encoded strings
        self.dridex_strings = detect_dridex_strings(self.code)
        for encoded, decoded in self.dridex_strings:
            self.code_dridex += '\n' + decoded
        # Detect obfuscated strings in VBA expressions
        if deobfuscate:
            self.vba_strings = detect_vba_strings(self.code)
        else:
            self.vba_strings = []
        for encoded, decoded in self.vba_strings:
            self.code_vba += '\n' + decoded
        results = []
        self.autoexec_keywords = []
        self.suspicious_keywords = []
        self.iocs = []

        for code, obfuscation in (
                (self.code, None),
                (self.code_hex, 'Hex'),
                (self.code_hex_rev, 'Hex+StrReverse'),
                (self.code_rev_hex, 'StrReverse+Hex'),
                (self.code_base64, 'Base64'),
                (self.code_dridex, 'Dridex'),
                (self.code_vba, 'VBA expression'),
        ):
            self.autoexec_keywords += detect_autoexec(code, obfuscation)
            self.suspicious_keywords += detect_suspicious(code, obfuscation)
            self.iocs += detect_patterns(code, obfuscation)

        # If hex-encoded strings were discovered, add an item to suspicious keywords:
        if self.hex_strings:
            self.suspicious_keywords.append(('Hex Strings',
                                             'Hex-encoded strings were detected, may be used to obfuscate strings (option --decode to see all)'))
        if self.base64_strings:
            self.suspicious_keywords.append(('Base64 Strings',
                                             'Base64-encoded strings were detected, may be used to obfuscate strings (option --decode to see all)'))
        if self.dridex_strings:
            self.suspicious_keywords.append(('Dridex Strings',
                                             'Dridex-encoded strings were detected, may be used to obfuscate strings (option --decode to see all)'))
        if self.vba_strings:
            self.suspicious_keywords.append(('VBA obfuscated Strings',
                                             'VBA string expressions were detected, may be used to obfuscate strings (option --decode to see all)'))
        # use a set to avoid duplicate keywords
        keyword_set = set()
        for keyword, description in self.autoexec_keywords:
            if keyword not in keyword_set:
                results.append(('AutoExec', keyword, description))
                keyword_set.add(keyword)
        keyword_set = set()
        for keyword, description in self.suspicious_keywords:
            if keyword not in keyword_set:
                results.append(('Suspicious', keyword, description))
                keyword_set.add(keyword)
        keyword_set = set()
        for pattern_type, value in self.iocs:
            if value not in keyword_set:
                results.append(('IOC', value, pattern_type))
                keyword_set.add(value)

        # include decoded strings only if they are printable or if --decode option:
        for encoded, decoded in self.hex_strings:
            if include_decoded_strings or is_printable(decoded):
                results.append(('Hex String', decoded, encoded))
        for encoded, decoded in self.base64_strings:
            if include_decoded_strings or is_printable(decoded):
                results.append(('Base64 String', decoded, encoded))
        for encoded, decoded in self.dridex_strings:
            if include_decoded_strings or is_printable(decoded):
                results.append(('Dridex string', decoded, encoded))
        for encoded, decoded in self.vba_strings:
            if include_decoded_strings or is_printable(decoded):
                results.append(('VBA string', decoded, encoded))
        self.results = results
        return results

    def scan_summary(self):
        """
        Analyze the provided VBA code to detect suspicious keywords,
        auto-executable macros, IOC patterns, obfuscation patterns
        such as hex-encoded strings.

        :return: tuple with the number of items found for each category:
            (autoexec, suspicious, IOCs, hex, base64, dridex, vba)
        """
        # avoid scanning the same code twice:
        if self.results is None:
            self.scan()
        return (len(self.autoexec_keywords), len(self.suspicious_keywords),
                len(self.iocs), len(self.hex_strings), len(self.base64_strings),
                len(self.dridex_strings), len(self.vba_strings))


def scan_vba(vba_code, include_decoded_strings, deobfuscate=False):
    """
    Analyze the provided VBA code to detect suspicious keywords,
    auto-executable macros, IOC patterns, obfuscation patterns
    such as hex-encoded strings.
    (shortcut for VBA_Scanner(vba_code).scan())

    :param vba_code: str, VBA source code to be analyzed
    :param include_decoded_strings: bool, if True all encoded strings will be included with their decoded content.
    :param deobfuscate: bool, if True attempt to deobfuscate VBA expressions (slow)
    :return: list of tuples (type, keyword, description)
        with type = 'AutoExec', 'Suspicious', 'IOC', 'Hex String', 'Base64 String' or 'Dridex String'
    """
    return VBA_Scanner(vba_code).scan(include_decoded_strings, deobfuscate)


#=== CLASSES =================================================================

class VBA_Parser(object):
    """
    Class to parse MS Office files, to detect VBA macros and extract VBA source code
    """
    # TODO: relaxed is enabled by default temporarily, until a solution is found for issue #593

    def __init__(self, filename, data=None, container=None, relaxed=True, encoding=DEFAULT_API_ENCODING,
                 disable_pcode=False):
        """
        Constructor for VBA_Parser

        :param str filename: filename or path of file to parse, or file-like object

        :param bytes data: None or bytes str, if None the file will be read from disk (or from the file-like object).
            If data is provided as a bytes string, it will be parsed as the content of the file in memory,
            and not read from disk. Note: files must be read in binary mode, i.e. open(f, 'rb').

        :param str container: str, path and filename of container if the file is within
            a zip archive, None otherwise.

        :param bool relaxed: if True, treat mal-formed documents and missing streams more like MS office:
            do nothing; if False (default), raise errors in these cases

        :param str encoding: encoding for VBA source code and strings.
            Default: UTF-8 bytes strings on Python 2, unicode strings on Python 3 (None)

        raises a FileOpenError if all attempts to interpret the data header failed.
        """
        # TODO: filename should only be a string, data should be used for the file-like object
        # TODO: filename should be mandatory, optional data is a string or file-like object
        # TODO: also support olefile and zipfile as input
        if data is None:
            # open file from disk:
            _file = filename
            self.file_on_disk = True
        else:
            # file already read in memory, make it a file-like object for zipfile:
            _file = BytesIO(data)
            self.file_on_disk = False
        #self.file = _file
        self.ole_file = None
        self.ole_subfiles = []
        self.filename = filename
        self.container = container
        self.relaxed = relaxed
        self.type = None
        self.vba_projects = None
        self.vba_forms = None
        self.contains_macros = None # will be set to True or False by detect_macros
        self.vba_code_all_modules = None # to store the source code of all modules
        # list of tuples for each module: (subfilename, stream_path, vba_filename, vba_code)
        self.modules = None
        # Analysis results: list of tuples (type, keyword, description) - See VBA_Scanner
        self.analysis_results = None
        # statistics for the scan summary and flags
        self.nb_macros = 0
        self.nb_autoexec = 0
        self.nb_suspicious = 0
        self.nb_iocs = 0
        self.nb_hexstrings = 0
        self.nb_base64strings = 0
        self.nb_dridexstrings = 0
        self.nb_vbastrings = 0
        #: Encoding for VBA source code and strings returned by all methods
        self.encoding = encoding
        self.xlm_macros = []
        self.no_xlm = False
        #: Output from pcodedmp, disassembly of the VBA P-code
        self.disable_pcode = disable_pcode
        self.pcodedmp_output = None
        #: Flag set to True/False if VBA stomping detected
        self.vba_stomping_detected = None
<<<<<<< HEAD
        # will be set to True or False by detect_is_encrypted method
        self.is_encrypted = False
        self.xlm_macrosheet_found = False
        self.template_injection_found = False
        
=======

>>>>>>> 40faecbf
        # if filename is None:
        #     if isinstance(_file, basestring):
        #         if len(_file) < olefile.MINIMAL_OLEFILE_SIZE:
        #             self.filename = _file
        #         else:
        #             self.filename = '<file in bytes string>'
        #     else:
        #         self.filename = '<file-like object>'
        if olefile.isOleFile(_file):
            # This looks like an OLE file
            self.open_ole(_file)

            # if this worked, try whether it is a ppt file (special ole file)
            # TODO: instead of this we should have a function to test if it is a PPT
            self.open_ppt()
        if self.type is None and zipfile.is_zipfile(_file):
            # Zip file, which may be an OpenXML document
            self.open_openxml(_file)
        if self.type is None:
            # read file from disk, check if it is a Word 2003 XML file (WordProcessingML), Excel 2003 XML,
            # or a plain text file containing VBA code
            if data is None:
                with open(filename, 'rb') as file_handle:
                    data = file_handle.read()
            # check if it is a Word 2003 XML file (WordProcessingML): must contain the namespace
            if b'http://schemas.microsoft.com/office/word/2003/wordml' in data:
                self.open_word2003xml(data)
            # check if it is a Word/PowerPoint 2007+ XML file (Flat OPC): must contain the namespace
            if b'http://schemas.microsoft.com/office/2006/xmlPackage' in data:
                self.open_flatopc(data)
            # store a lowercase version for the next tests:
            data_lowercase = data.lower()
            # check if it is a MHT file (MIME HTML, Word or Excel saved as "Single File Web Page"):
            # According to my tests, these files usually start with "MIME-Version: 1.0" on the 1st line
            # BUT Word accepts a blank line or other MIME headers inserted before,
            # and even whitespaces in between "MIME", "-", "Version" and ":". The version number is ignored.
            # And the line is case insensitive.
            # so we'll just check the presence of mime, version and multipart anywhere:
            if (self.type is None and
                b'mime' in data_lowercase and
                b'version' in data_lowercase and
                b'multipart' in data_lowercase and
                abs(data_lowercase.index(b'version') - data_lowercase.index(b'mime')) < 20):
                self.open_mht(data)
        #TODO: handle exceptions
        #TODO: Excel 2003 XML
            # Check whether this is rtf
            if rtfobj.is_rtf(data, treat_str_as_data=True):
                # Ignore RTF since it contains no macros and methods in here will not find macros
                # in embedded objects. run rtfobj and repeat on its output.
                msg = '%s is RTF, which cannot contain VBA Macros. Please use rtfobj to analyse it.' % self.filename
                log.info(msg)
                raise FileOpenError(msg)
            # Check if it is a SLK/SYLK file - https://en.wikipedia.org/wiki/SYmbolic_LinK_(SYLK)
            # It must start with "ID" in uppercase, no whitespace or newline allowed before by Excel:
            if data.startswith(b'ID'):
                self.open_slk(data)
            # Check if this is a plain text VBA or VBScript file:
            # To avoid scanning binary files, we simply check for some control chars:
            if self.type is None and b'\x00' not in data:
                self.open_text(data)
        if self.type is None:
            # At this stage, could not match a known format:
            msg = '%s is not a supported file type, cannot extract VBA Macros.' % self.filename
            log.info(msg)
            raise FileOpenError(msg)

    def open_ole(self, _file):
        """
        Open an OLE file
        :param _file: filename or file contents in a file object
        :return: nothing
        """
        log.info('Opening OLE file %s' % self.filename)
        try:
            # Open and parse the OLE file, using unicode for path names:
            self.ole_file = olefile.OleFileIO(_file, path_encoding=None)
            # set type only if parsing succeeds
            self.type = TYPE_OLE
        except (IOError, TypeError, ValueError) as exc:
            # TODO: handle OLE parsing exceptions
            log.info('Failed OLE parsing for file %r (%s)' % (self.filename, exc))
            log.debug('Trace:', exc_info=True)

    def open_openxml(self, _file):
        """
        Open an OpenXML file
        :param _file: filename or file contents in a file object
        :return: nothing
        """
        # This looks like a zip file, need to look for vbaProject.bin inside
        # It can be any OLE file inside the archive
        #...because vbaProject.bin can be renamed:
        # see http://www.decalage.info/files/JCV07_Lagadec_OpenDocument_OpenXML_v4_decalage.pdf#page=18
        log.info('Opening ZIP/OpenXML file %s' % self.filename)
        try:
            z = zipfile.ZipFile(_file)
            #TODO: check if this is actually an OpenXML file
            #TODO: if the zip file is encrypted, suggest to use the -z option, or try '-z infected' automatically
            # check each file within the zip if it is an OLE file, by reading its magic:
            for subfile in z.namelist():
                log.debug("subfile {}".format(subfile))
                with z.open(subfile) as file_handle:
                    found_ole = False
                    template_injection_detected = False
                    xml_macrosheet_found = False
                    magic = file_handle.read(len(olefile.MAGIC))
                    if magic == olefile.MAGIC:
                        found_ole = True
                    # in case we did not find an OLE file,
                    # there could be a XLM macrosheet or a template injection attempt
                    if not found_ole:
                        read_all_file = file_handle.read()
                        # try to detect template injection attempt
                        # https://ired.team/offensive-security/initial-access/phishing-with-ms-office/inject-macros-from-a-remote-dotm-template-docx-with-macros
                        subfile_that_can_contain_templates = "word/_rels/settings.xml.rels"
                        if subfile == subfile_that_can_contain_templates:
                            regex_template = b"Type=\"http://schemas\.openxmlformats\.org/officeDocument/\d{4}/relationships/attachedTemplate\"\s+Target=\"(.+?)\""
                            template_injection_found = re.search(regex_template, read_all_file)
                            if template_injection_found:
                                injected_template_url = template_injection_found.group(1).decode()
                                message = "Found injected template in subfile {}. Template URL: {}"\
                                          "".format(subfile_that_can_contain_templates, injected_template_url)
                                log.info(message)
                                template_injection_detected = True
                                self.template_injection_found = True
                        # try to find a XML macrosheet
                        macro_sheet_footer = b"</xm:macrosheet>"
                        len_macro_sheet_footer = len(macro_sheet_footer)
                        last_bytes_to_check = read_all_file[-len_macro_sheet_footer:]
                        if last_bytes_to_check == macro_sheet_footer:
                            message = "Found XLM Macro in subfile: {}".format(subfile)
                            log.info(message)
                            xml_macrosheet_found = True
                            self.xlm_macrosheet_found = True

                if found_ole or xml_macrosheet_found or template_injection_detected:
                    log.debug('Opening OLE file %s within zip' % subfile)
                    with z.open(subfile) as file_handle:
                        ole_data = file_handle.read()
                    try:
                        self.append_subfile(filename=subfile, data=ole_data)
                    except OlevbaBaseException as exc:
                        if self.relaxed:
                            log.info('%s is not a valid OLE file (%s)' % (subfile, exc))
                            log.debug('Trace:', exc_info=True)
                            continue
                        else:
                            raise SubstreamOpenError(self.filename, subfile,
                                                     exc)
            z.close()
            # set type only if parsing succeeds
            self.type = TYPE_OpenXML
        except OlevbaBaseException as exc:
            if self.relaxed:
                log.info('Error {0} caught in Zip/OpenXML parsing for file {1}'
                         .format(exc, self.filename))
                log.debug('Trace:', exc_info=True)
            else:
                raise
        except (RuntimeError, zipfile.BadZipfile, zipfile.LargeZipFile, IOError) as exc:
            # TODO: handle parsing exceptions
            log.info('Failed Zip/OpenXML parsing for file %r (%s)'
                          % (self.filename, exc))
            log.debug('Trace:', exc_info=True)

    def open_word2003xml(self, data):
        """
        Open a Word 2003 XML file
        :param data: file contents in a string or bytes
        :return: nothing
        """
        log.info('Opening Word 2003 XML file %s' % self.filename)
        try:
            # parse the XML content
            # TODO: handle XML parsing exceptions
            et = ET.fromstring(data)
            # find all the binData elements:
            for bindata in et.getiterator(TAG_BINDATA):
                # the binData content is an OLE container for the VBA project, compressed
                # using the ActiveMime/MSO format (zlib-compressed), and Base64 encoded.
                # get the filename:
                fname = bindata.get(ATTR_NAME, 'noname.mso')
                # decode the base64 activemime
                mso_data = binascii.a2b_base64(bindata.text)
                if is_mso_file(mso_data):
                    # decompress the zlib data stored in the MSO file, which is the OLE container:
                    # TODO: handle different offsets => separate function
                    try:
                        ole_data = mso_file_extract(mso_data)
                        self.append_subfile(filename=fname, data=ole_data)
                    except OlevbaBaseException as exc:
                        if self.relaxed:
                            log.info('Error parsing subfile {0}: {1}'
                                     .format(fname, exc))
                            log.debug('Trace:', exc_info=True)
                        else:
                            raise SubstreamOpenError(self.filename, fname, exc)
                else:
                    log.info('%s is not a valid MSO file' % fname)
            # set type only if parsing succeeds
            self.type = TYPE_Word2003_XML
        except OlevbaBaseException as exc:
            if self.relaxed:
                log.info('Failed XML parsing for file %r (%s)' % (self.filename, exc))
                log.debug('Trace:', exc_info=True)
            else:
                raise
        except Exception as exc:
            # TODO: differentiate exceptions for each parsing stage
            # (but ET is different libs, no good exception description in API)
            # found: XMLSyntaxError
            log.info('Failed XML parsing for file %r (%s)' % (self.filename, exc))
            log.debug('Trace:', exc_info=True)

    def open_flatopc(self, data):
        """
        Open a Word or PowerPoint 2007+ XML file, aka "Flat OPC"
        :param data: file contents in a string or bytes
        :return: nothing
        """
        log.info('Opening Flat OPC Word/PowerPoint XML file %s' % self.filename)
        try:
            # parse the XML content
            # TODO: handle XML parsing exceptions
            et = ET.fromstring(data)
            # TODO: check root node namespace and tag
            # find all the pkg:part elements:
            for pkgpart in et.iter(TAG_PKGPART):
                fname = pkgpart.get(ATTR_PKG_NAME, 'unknown')
                content_type = pkgpart.get(ATTR_PKG_CONTENTTYPE, 'unknown')
                if content_type == CTYPE_VBAPROJECT:
                    for bindata in pkgpart.iterfind(TAG_PKGBINDATA):
                        try:
                            ole_data = binascii.a2b_base64(bindata.text)
                            self.append_subfile(filename=fname, data=ole_data)
                        except OlevbaBaseException as exc:
                            if self.relaxed:
                                log.info('Error parsing subfile {0}: {1}'
                                         .format(fname, exc))
                                log.debug('Trace:', exc_info=True)
                            else:
                                raise SubstreamOpenError(self.filename, fname, exc)
            # set type only if parsing succeeds
            self.type = TYPE_FlatOPC_XML
        except OlevbaBaseException as exc:
            if self.relaxed:
                log.info('Failed XML parsing for file %r (%s)' % (self.filename, exc))
                log.debug('Trace:', exc_info=True)
            else:
                raise
        except Exception as exc:
            # TODO: differentiate exceptions for each parsing stage
            # (but ET is different libs, no good exception description in API)
            # found: XMLSyntaxError
            log.info('Failed XML parsing for file %r (%s)' % (self.filename, exc))
            log.debug('Trace:', exc_info=True)

    def open_mht(self, data):
        """
        Open a MHTML file
        :param data: file contents in a string or bytes
        :return: nothing
        """
        log.info('Opening MHTML file %s' % self.filename)
        try:
            # parse the MIME content
            # remove any leading whitespace or newline (workaround for issue in email package)
            stripped_data = data.lstrip(b'\r\n\t ')
            # strip any junk from the beginning of the file
            # (issue #31 fix by Greg C - gdigreg)
            # TODO: improve keywords to avoid false positives
            mime_offset = stripped_data.find(b'MIME')
            content_offset = stripped_data.find(b'Content')
            # if "MIME" is found, and located before "Content":
            if -1 < mime_offset <= content_offset:
                stripped_data = stripped_data[mime_offset:]
            # else if "Content" is found, and before "MIME"
            # TODO: can it work without "MIME" at all?
            elif content_offset > -1:
                stripped_data = stripped_data[content_offset:]
            # TODO: quick and dirty fix: insert a standard line with MIME-Version header?
            # monkeypatch email to fix issue #32:
            # allow header lines without ":"
            oldHeaderRE = email.feedparser.headerRE
            loosyHeaderRE = re.compile(r'^(From |[\041-\071\073-\176]{1,}:?|[\t ])')
            email.feedparser.headerRE = loosyHeaderRE
            try:
                if PYTHON2:
                    mhtml = email.message_from_string(stripped_data)
                else:
                    # on Python 3, need to use message_from_bytes instead:
                    mhtml = email.message_from_bytes(stripped_data)
            finally:
                email.feedparser.headerRE = oldHeaderRE
            # find all the attached files:
            for part in mhtml.walk():
                content_type = part.get_content_type()  # always returns a value
                fname = part.get_filename(None)  # returns None if it fails
                # TODO: get content-location if no filename
                log.debug('MHTML part: filename=%r, content-type=%r' % (fname, content_type))
                part_data = part.get_payload(decode=True)
                # VBA macros are stored in a binary file named "editdata.mso".
                # the data content is an OLE container for the VBA project, compressed
                # using the ActiveMime/MSO format (zlib-compressed), and Base64 encoded.
                # decompress the zlib data starting at offset 0x32, which is the OLE container:
                # check ActiveMime header:
                if isinstance(part_data, bytes) and is_mso_file(part_data):
                    log.debug('Found ActiveMime header, decompressing MSO container')
                    try:
                        ole_data = mso_file_extract(part_data)

                        # TODO: check if it is actually an OLE file
                        # TODO: get the MSO filename from content_location?
                        self.append_subfile(filename=fname, data=ole_data)
                    except OlevbaBaseException as exc:
                        if self.relaxed:
                            log.info('%s does not contain a valid OLE file (%s)'
                                      % (fname, exc))
                            log.debug('Trace:', exc_info=True)
                            # TODO: bug here - need to split in smaller functions/classes?
                        else:
                            raise SubstreamOpenError(self.filename, fname, exc)
                else:
                    log.debug('type(part_data) = %s' % type(part_data))
                    try:
                        log.debug('part_data[0:20] = %r' % part_data[0:20])
                    except TypeError as err:
                        log.debug('part_data has no __getitem__')
            # set type only if parsing succeeds
            self.type = TYPE_MHTML
        except OlevbaBaseException:
            raise
        except Exception:
            log.info('Failed MIME parsing for file %r - %s'
                          % (self.filename, MSG_OLEVBA_ISSUES))
            log.debug('Trace:', exc_info=True)

    def open_ppt(self):
        """ try to interpret self.ole_file as PowerPoint 97-2003 using PptParser

        Although self.ole_file is a valid olefile.OleFileIO, we set
        self.ole_file = None in here and instead set self.ole_subfiles to the
        VBA ole streams found within the main ole file. That makes most of the
        code below treat this like an OpenXML file and only look at the
        ole_subfiles (except find_vba_* which needs to explicitly check for
        self.type)
        """

        log.info('Check whether OLE file is PPT')
        try:
            ppt = ppt_parser.PptParser(self.ole_file, fast_fail=True)
            for vba_data in ppt.iter_vba_data():
                self.append_subfile(None, vba_data, container='PptParser')
            log.info('File is PPT')
            self.ole_file.close()  # just in case
            self.ole_file = None   # required to make other methods look at ole_subfiles
            self.type = TYPE_PPT
        except (ppt_parser.PptUnexpectedData, ValueError) as exc:
            if self.container == 'PptParser':
                # this is a subfile of a ppt --> to be expected that is no ppt
                log.debug('PPT subfile is not a PPT file')
            else:
                log.debug("File appears not to be a ppt file (%s)" % exc)


    def open_slk(self, data):
        """
        Open a SLK file, which may contain XLM/Excel 4 macros
        :param data: file contents in a bytes string
        :return: nothing
        """
        # TODO: Those results should be stored as XLM macros, not VBA
        log.info('Opening SLK file %s' % self.filename)
        xlm_macro_found = False
        xlm_macros = []
        xlm_macros.append('Formulas and XLM/Excel 4 macros extracted from SLK file:')
        for line in data.splitlines(keepends=False):
            if line.startswith(b'O'):
                # Option: "O;E" indicates a macro sheet, must appear before NN and C rows
                for s in line.split(b';'):
                    if s.startswith(b'E'):
                        xlm_macro_found = True
                        log.debug('SLK parser: found macro sheet')
            elif line.startswith(b'NN') and xlm_macro_found:
                # Name that can trigger a macro, for example "Auto_Open"
                for s in line.split(b';'):
                    if s.startswith(b'N') and s.strip() != b'NN':
                        xlm_macros.append('Named cell: %s' % bytes2str(s[1:]))
            elif line.startswith(b'C') and xlm_macro_found:
                # Cell
                for s in line.split(b';'):
                    if s.startswith(b'E'):
                        xlm_macros.append('Formula or Macro: %s' % bytes2str(s[1:]))
        if xlm_macro_found:
            self.contains_macros = True
            self.xlm_macros = xlm_macros
        self.type = TYPE_SLK


    def open_text(self, data):
        """
        Open a text file containing VBA or VBScript source code
        :param data: file contents in a string or bytes
        :return: nothing
        """
        log.info('Opening text file %s' % self.filename)
        # directly store the source code:
        # On Python 2, store it as a raw bytes string
        # On Python 3, convert it to unicode assuming it was encoded with UTF-8
        self.vba_code_all_modules = bytes2str(data)
        self.contains_macros = True
        # set type only if parsing succeeds
        self.type = TYPE_TEXT

    def append_subfile(self, filename, data, container=None):
        """
        Create sub-parser for given subfile/data and append to subfiles.
        """
        self.ole_subfiles.append(VBA_Parser(filename, data, container,
                                            relaxed=self.relaxed,
                                            encoding=self.encoding,
                                            disable_pcode=self.disable_pcode))

    def find_vba_projects(self):
        """
        Finds all the VBA projects stored in an OLE file.

        Return None if the file is not OLE but OpenXML.
        Return a list of tuples (vba_root, project_path, dir_path) for each VBA project.
        vba_root is the path of the root OLE storage containing the VBA project,
        including a trailing slash unless it is the root of the OLE file.
        project_path is the path of the OLE stream named "PROJECT" within the VBA project.
        dir_path is the path of the OLE stream named "VBA/dir" within the VBA project.

        If this function returns an empty list for one of the supported formats
        (i.e. Word, Excel, Powerpoint), then the file does not contain VBA macros.

        :return: None if OpenXML file, list of tuples (vba_root, project_path, dir_path)
        for each VBA project found if OLE file
        """
        log.debug('VBA_Parser.find_vba_projects')

        # if the file is not OLE but OpenXML, return None:
        if self.ole_file is None and self.type != TYPE_PPT:
            return None

        # if this method has already been called, return previous result:
        if self.vba_projects is not None:
            return self.vba_projects

        # if this is a ppt file (PowerPoint 97-2003):
        # self.ole_file is None but the ole_subfiles do contain vba_projects
        # (like for OpenXML files).
        if self.type == TYPE_PPT:
            # TODO: so far, this function is never called for PPT files, but
            # if that happens, the information is lost which ole file contains
            # which storage!
            log.warning('Returned info is not complete for PPT types!')
            self.vba_projects = []
            for subfile in self.ole_subfiles:
                self.vba_projects.extend(subfile.find_vba_projects())
            return self.vba_projects

        # Find the VBA project root (different in MS Word, Excel, etc):
        # - Word 97-2003: Macros
        # - Excel 97-2003: _VBA_PROJECT_CUR
        # - PowerPoint 97-2003: PptParser has identified ole_subfiles
        # - Word 2007+: word/vbaProject.bin in zip archive, then the VBA project is the root of vbaProject.bin.
        # - Excel 2007+: xl/vbaProject.bin in zip archive, then same as Word
        # - PowerPoint 2007+: ppt/vbaProject.bin in zip archive, then same as Word
        # - Visio 2007: not supported yet (different file structure)

        # According to MS-OVBA section 2.2.1:
        # - the VBA project root storage MUST contain a VBA storage and a PROJECT stream
        # - The root/VBA storage MUST contain a _VBA_PROJECT stream and a dir stream
        # - all names are case-insensitive

        def check_vba_stream(ole, vba_root, stream_path):
            full_path = vba_root + stream_path
            if ole.exists(full_path) and ole.get_type(full_path) == olefile.STGTY_STREAM:
                log.debug('Found %s stream: %s' % (stream_path, full_path))
                return full_path
            else:
                log.debug('Missing %s stream, this is not a valid VBA project structure' % stream_path)
                return False

        # start with an empty list:
        self.vba_projects = []
        # Look for any storage containing those storage/streams:
        ole = self.ole_file
        for storage in ole.listdir(streams=False, storages=True):
            log.debug('Checking storage %r' % storage)
            # Look for a storage ending with "VBA":
            if storage[-1].upper() == 'VBA':
                log.debug('Found VBA storage: %s' % ('/'.join(storage)))
                vba_root = '/'.join(storage[:-1])
                # Add a trailing slash to vba_root, unless it is the root of the OLE file:
                # (used later to append all the child streams/storages)
                if vba_root != '':
                    vba_root += '/'
                log.debug('Checking vba_root="%s"' % vba_root)

                # Check if the VBA root storage also contains a PROJECT stream:
                project_path = check_vba_stream(ole, vba_root, 'PROJECT')
                if not project_path: continue
                # Check if the VBA root storage also contains a VBA/_VBA_PROJECT stream:
                vba_project_path = check_vba_stream(ole, vba_root, 'VBA/_VBA_PROJECT')
                if not vba_project_path: continue
                # Check if the VBA root storage also contains a VBA/dir stream:
                dir_path = check_vba_stream(ole, vba_root, 'VBA/dir')
                if not dir_path: continue
                # Now we are pretty sure it is a VBA project structure
                log.debug('VBA root storage: "%s"' % vba_root)
                # append the results to the list as a tuple for later use:
                self.vba_projects.append((vba_root, project_path, dir_path))
        return self.vba_projects

    def detect_vba_macros(self):
        """
        Detect the potential presence of VBA macros in the file, by checking
        if it contains VBA projects. Both OLE and OpenXML files are supported.

        Important: for now, results are accurate only for Word, Excel and PowerPoint

        Note: this method does NOT attempt to check the actual presence or validity
        of VBA macro source code, so there might be false positives.
        It may also detect VBA macros in files embedded within the main file,
        for example an Excel workbook with macros embedded into a Word
        document without macros may be detected, without distinction.

        :return: bool, True if at least one VBA project has been found, False otherwise
        """
        log.debug("detect vba macros")
        #TODO: return None or raise exception if format not supported
        #TODO: return the number of VBA projects found instead of True/False?
        # if this method was already called, return the previous result:
        if self.contains_macros is not None:
            return self.contains_macros
        # if OpenXML/PPT, check all the OLE subfiles:
        if self.ole_file is None:
            for ole_subfile in self.ole_subfiles:
                log.debug("ole subfile {}".format(ole_subfile))
                ole_subfile.no_xlm = self.no_xlm
                if ole_subfile.detect_vba_macros():
                    self.contains_macros = True
                    return True
            # otherwise, no macro found:
            self.contains_macros = False
            return False
        # otherwise it's an OLE file, find VBA projects:
        vba_projects = self.find_vba_projects()
        if len(vba_projects) == 0:
            self.contains_macros = False
        else:
            self.contains_macros = True
        # Also look for VBA code in any stream including orphans
        # (happens in some malformed files)
        ole = self.ole_file
        for sid in xrange(len(ole.direntries)):
            # check if id is already done above:
            log.debug('Checking DirEntry #%d' % sid)
            d = ole.direntries[sid]
            if d is None:
                # this direntry is not part of the tree: either unused or an orphan
                d = ole._load_direntry(sid)
                log.debug('This DirEntry is an orphan or unused')
            if d.entry_type == olefile.STGTY_STREAM:
                # read data
                log.debug('Reading data from stream %r - size: %d bytes' % (d.name, d.size))
                try:
                    data = ole._open(d.isectStart, d.size).read()
                    log.debug('Read %d bytes' % len(data))
                    if len(data) > 200:
                        log.debug('%r...[much more data]...%r' % (data[:100], data[-50:]))
                    else:
                        log.debug(repr(data))
                    if b'Attribut\x00' in data:
                        log.debug('Found VBA compressed code')
                        self.contains_macros = True
                except IOError as exc:
                    if self.relaxed:
                        log.info('Error when reading OLE Stream %r' % d.name)
                        log.debug('Trace:', exc_trace=True)
                    else:
                        raise SubstreamOpenError(self.filename, d.name, exc)
        if (not self.no_xlm) and self.detect_xlm_macros():
            self.contains_macros = True
        return self.contains_macros

    def detect_xlm_macros(self):
        log.debug("detect xlm macros")
        # if this is a SLK file, the analysis was done in open_slk:
        if self.type == TYPE_SLK:
            return self.contains_macros
        from oletools.thirdparty.oledump.plugin_biff import cBIFF
        self.xlm_macros = []
        if self.ole_file is None:
            return False
        for excel_stream in ('Workbook', 'Book'):
            if self.ole_file.exists(excel_stream):
                log.debug('Found Excel stream %r' % excel_stream)
                data = self.ole_file.openstream(excel_stream).read()
                log.debug('Running BIFF plugin from oledump')
                try:
                    # starting from plugin_biff 0.0.12, we use the CSV output (-c) instead of -x
                    # biff_plugin = cBIFF(name=[excel_stream], stream=data, options='-x')
                    # First let's get the list of boundsheets, and check if there are Excel 4 macros:
                    biff_plugin = cBIFF(name=[excel_stream], stream=data, options='-o BOUNDSHEET')
                    self.xlm_macros = biff_plugin.Analyze()
                    if "Excel 4.0 macro sheet" in '\n'.join(self.xlm_macros):
                        log.debug('Found XLM macros')
                        # get the list of labels, which may contain the "Auto_Open" trigger
                        biff_plugin = cBIFF(name=[excel_stream], stream=data, options='-o LABEL -r LN')
                        self.xlm_macros += biff_plugin.Analyze()
                        biff_plugin = cBIFF(name=[excel_stream], stream=data, options='-c -r LN')
                        self.xlm_macros += biff_plugin.Analyze()
                        # we run plugin_biff again, this time to search DCONN objects and get their URLs, if any:
                        # ref: https://inquest.net/blog/2020/03/18/Getting-Sneakier-Hidden-Sheets-Data-Connections-and-XLM-Macros
                        biff_plugin = cBIFF(name=[excel_stream], stream=data, options='-o DCONN -s')
                        self.xlm_macros += biff_plugin.Analyze()
                        return True
                except:
                    log.exception('Error when running oledump.plugin_biff, please report to %s' % URL_OLEVBA_ISSUES)
        return False

    def detect_is_encrypted(self):
        if self.ole_file:
            self.is_encrypted = crypto.is_encrypted(self.ole_file)
        return self.is_encrypted

    def decrypt_file(self, passwords_list=None):
        decrypted_file = None
        if self.detect_is_encrypted():
            passwords = crypto.DEFAULT_PASSWORDS
            if passwords_list and isinstance(passwords_list, list):
                passwords.extend(passwords_list)
            decrypted_file = crypto.decrypt(self.filename, passwords)

        return decrypted_file

    def encode_string(self, unicode_str):
        """
        Encode a unicode string to bytes or str, using the specified encoding
        for the VBA_parser. By default, it will be bytes/UTF-8 on Python 2, and
        a normal unicode string on Python 3.
        :param str unicode_str: string to be encoded
        :return: encoded string
        """
        if self.encoding is None:
            return unicode_str
        else:
            return unicode_str.encode(self.encoding, errors='replace')

    def extract_macros(self):
        """
        Extract and decompress source code for each VBA macro found in the file

        Iterator: yields (filename, stream_path, vba_filename, vba_code) for each VBA macro found
        If the file is OLE, filename is the path of the file.
        If the file is OpenXML, filename is the path of the OLE subfile containing VBA macros
        within the zip archive, e.g. word/vbaProject.bin.
        If the file is PPT, result is as for OpenXML but filename is useless
        """
        log.debug('extract_macros:')
        if self.ole_file is None:
            # This may be either an OpenXML/PPT or a text file:
            if self.type == TYPE_TEXT:
                # This is a text file, yield the full code:
                yield (self.filename, '', self.filename, self.vba_code_all_modules)
            elif self.type == TYPE_SLK:
                if self.xlm_macros:
                    vba_code = ''
                    for line in self.xlm_macros:
                        vba_code += "' " + line + '\n'
                    yield ('xlm_macro', 'xlm_macro', 'xlm_macro.txt', vba_code)
            else:
                # OpenXML/PPT: recursively yield results from each OLE subfile:
                for ole_subfile in self.ole_subfiles:
                    for results in ole_subfile.extract_macros():
                        yield results
        else:
            # This is an OLE file:
            self.find_vba_projects()
            # set of stream ids
            vba_stream_ids = set()
            for vba_root, project_path, dir_path in self.vba_projects:
                # extract all VBA macros from that VBA root storage:
                # The function _extract_vba may fail on some files (issue #132)
                try:
                    for stream_path, vba_filename, vba_code in \
                            _extract_vba(self.ole_file, vba_root, project_path,
                                         dir_path, self.relaxed):
                        # store direntry ids in a set:
                        vba_stream_ids.add(self.ole_file._find(stream_path))
                        yield (self.filename, stream_path, vba_filename, vba_code)
                except Exception as e:
                    log.exception('Error in _extract_vba')
            # Also look for VBA code in any stream including orphans
            # (happens in some malformed files)
            ole = self.ole_file
            for sid in xrange(len(ole.direntries)):
                # check if id is already done above:
                log.debug('Checking DirEntry #%d' % sid)
                if sid in vba_stream_ids:
                    log.debug('Already extracted')
                    continue
                d = ole.direntries[sid]
                if d is None:
                    # this direntry is not part of the tree: either unused or an orphan
                    d = ole._load_direntry(sid)
                    log.debug('This DirEntry is an orphan or unused')
                if d.entry_type == olefile.STGTY_STREAM:
                    # read data
                    log.debug('Reading data from stream %r' % d.name)
                    data = ole._open(d.isectStart, d.size).read()
                    for match in re.finditer(b'\\x00Attribut[^e]', data, flags=re.IGNORECASE):
                        start = match.start() - 3
                        log.debug('Found VBA compressed code at index %X' % start)
                        compressed_code = data[start:]
                        try:
                            vba_code_bytes = decompress_stream(bytearray(compressed_code))
                            # vba_code_bytes is in bytes, we need to convert it to str
                            # but here we don't know the encoding of the VBA project
                            # (for example code page 1252 or 1251), because it's in the
                            # VBA_Project class and if we're here it may be because
                            # the VBA project parsing failed (e.g. issue #593).
                            # So let's convert using cp1252 as a guess
                            # TODO get the actual encoding from the VBA_Project
                            vba_code_str = bytes2str(vba_code_bytes, encoding='cp1252')
                            yield (self.filename, d.name, d.name, vba_code_str)
                        except Exception as exc:
                            # display the exception with full stack trace for debugging
                            log.debug('Error processing stream %r in file %r (%s)' % (d.name, self.filename, exc))
                            log.debug('Traceback:', exc_info=True)
                            # do not raise the error, as it is unlikely to be a compressed macro stream
            if self.xlm_macros:
                vba_code = ''
                for line in self.xlm_macros:
                    vba_code += "' " + line + '\n'
                yield ('xlm_macro', 'xlm_macro', 'xlm_macro.txt', vba_code)
            # Analyse the VBA P-code to detect VBA stomping:
            # If stomping is detected, add a fake VBA module with the P-code as source comments
            # so that VBA_Scanner can find keywords and IOCs in it
            if self.detect_vba_stomping():
                vba_code = ''
                for line in self.pcodedmp_output.splitlines():
                    vba_code += "' " + line + '\n'
                yield ('VBA P-code', 'VBA P-code', 'VBA_P-code.txt', vba_code)


    def extract_all_macros(self):
        """
        Extract and decompress source code for each VBA macro found in the file
        by calling extract_macros(), store the results as a list of tuples
        (filename, stream_path, vba_filename, vba_code) in self.modules.
        See extract_macros for details.
        """
        if self.modules is None:
            self.modules = []
            for (subfilename, stream_path, vba_filename, vba_code) in self.extract_macros():
                self.modules.append((subfilename, stream_path, vba_filename, vba_code))
        self.nb_macros = len(self.modules)
        return self.modules



    def analyze_macros(self, show_decoded_strings=False, deobfuscate=False):
        """
        runs extract_macros and analyze the source code of all VBA macros
        found in the file.
        All results are stored in self.analysis_results.
        If called more than once, simply returns the previous results.
        """
        if self.detect_vba_macros():
            # if the analysis was already done, avoid doing it twice:
            if self.analysis_results is not None:
                return self.analysis_results
            # variable to merge source code from all modules:
            if self.vba_code_all_modules is None:
                self.vba_code_all_modules = ''
                for (_, _, _, vba_code) in self.extract_all_macros():
                    #TODO: filter code? (each module)
                    self.vba_code_all_modules += vba_code + '\n'
                for (_, _, form_string) in self.extract_form_strings():
                    self.vba_code_all_modules += form_string + '\n'
            # Analyze the whole code at once:
            scanner = VBA_Scanner(self.vba_code_all_modules)
            self.analysis_results = scanner.scan(show_decoded_strings, deobfuscate)
            if self.detect_vba_stomping():
                log.debug('adding VBA stomping to suspicious keywords')
                keyword = 'VBA Stomping'
                description = 'VBA Stomping was detected: the VBA source code and P-code are different, '\
                    'this may have been used to hide malicious code'
                scanner.suspicious_keywords.append((keyword, description))
                scanner.results.append(('Suspicious', keyword, description))
            if self.xlm_macrosheet_found:
                log.debug('adding XLM macrosheet found to suspicious keywords')
                keyword = 'XLM macrosheet'
                description = 'XLM macrosheet found. It could contain malicious code'
                scanner.suspicious_keywords.append((keyword, description))
                scanner.results.append(('Suspicious', keyword, description))
            if self.template_injection_found:
                log.debug('adding Template Injection to suspicious keywords')
                keyword = 'Template Injection'
                description = 'Template injection found. A malicious template could have been uploaded ' \
                    'from a remote location'
                scanner.suspicious_keywords.append((keyword, description))
                scanner.results.append(('Suspicious', keyword, description))
            autoexec, suspicious, iocs, hexstrings, base64strings, dridex, vbastrings = scanner.scan_summary()
            self.nb_autoexec += autoexec
            self.nb_suspicious += suspicious
            self.nb_iocs += iocs
            self.nb_hexstrings += hexstrings
            self.nb_base64strings += base64strings
            self.nb_dridexstrings += dridex
            self.nb_vbastrings += vbastrings

        return self.analysis_results


    def reveal(self):
        # we only want printable strings:
        analysis = self.analyze_macros(show_decoded_strings=False)
        # to avoid replacing short strings contained into longer strings, we sort the analysis results
        # based on the length of the encoded string, in reverse order:
        analysis = sorted(analysis, key=lambda type_decoded_encoded: len(type_decoded_encoded[2]), reverse=True)
        # normally now self.vba_code_all_modules contains source code from all modules
        # Need to collapse long lines:
        deobf_code = vba_collapse_long_lines(self.vba_code_all_modules)
        deobf_code = filter_vba(deobf_code)
        for kw_type, decoded, encoded in analysis:
            if kw_type == 'VBA string':
                #print '%3d occurences: %r => %r' % (deobf_code.count(encoded), encoded, decoded)
                # need to add double quotes around the decoded strings
                # after escaping double-quotes as double-double-quotes for VBA:
                decoded = decoded.replace('"', '""')
                decoded = '"%s"' % decoded
                # if the encoded string is enclosed in parentheses,
                # keep them in the decoded version:
                if encoded.startswith('(') and encoded.endswith(')'):
                    decoded = '(%s)' % decoded
                deobf_code = deobf_code.replace(encoded, decoded)
        # # TODO: there is a bug somewhere which creates double returns '\r\r'
        # deobf_code = deobf_code.replace('\r\r', '\r')
        return deobf_code
        #TODO: repasser l'analyse plusieurs fois si des chaines hex ou base64 sont revelees


    def find_vba_forms(self):
        """
        Finds all the VBA forms stored in an OLE file.

        Return None if the file is not OLE but OpenXML.
        Return a list of tuples (vba_root, project_path, dir_path) for each VBA project.
        vba_root is the path of the root OLE storage containing the VBA project,
        including a trailing slash unless it is the root of the OLE file.
        project_path is the path of the OLE stream named "PROJECT" within the VBA project.
        dir_path is the path of the OLE stream named "VBA/dir" within the VBA project.

        If this function returns an empty list for one of the supported formats
        (i.e. Word, Excel, Powerpoint), then the file does not contain VBA forms.

        :return: None if OpenXML file, list of tuples (vba_root, project_path, dir_path)
        for each VBA project found if OLE file
        """
        log.debug('VBA_Parser.find_vba_forms')

        # if the file is not OLE but OpenXML, return None:
        if self.ole_file is None and self.type != TYPE_PPT:
            return None

        # if this method has already been called, return previous result:
        # if self.vba_projects is not None:
        #     return self.vba_projects

        # According to MS-OFORMS section 2.1.2 Control Streams:
        # - A parent control, that is, a control that can contain embedded controls,
        #   MUST be persisted as a storage that contains multiple streams.
        # - All parent controls MUST contain a FormControl. The FormControl
        #   properties are persisted to a stream (1) as specified in section 2.1.1.2.
        #   The name of this stream (1) MUST be "f".
        # - Embedded controls that cannot themselves contain other embedded
        #   controls are persisted sequentially as FormEmbeddedActiveXControls
        #   to a stream (1) contained in the same storage as the parent control.
        #   The name of this stream (1) MUST be "o".
        # - all names are case-insensitive

        if self.type == TYPE_PPT:
            # TODO: so far, this function is never called for PPT files, but
            # if that happens, the information is lost which ole file contains
            # which storage!
            ole_files = self.ole_subfiles
            log.warning('Returned info is not complete for PPT types!')
        else:
            ole_files = [self.ole_file, ]

        # start with an empty list:
        self.vba_forms = []

        # Loop over ole streams
        for ole in ole_files:
            # Look for any storage containing those storage/streams:
            for storage in ole.listdir(streams=False, storages=True):
                log.debug('Checking storage %r' % storage)
                # Look for two streams named 'o' and 'f':
                o_stream = storage + ['o']
                f_stream = storage + ['f']
                log.debug('Checking if streams %r and %r exist' % (f_stream, o_stream))
                if ole.exists(o_stream) and ole.get_type(o_stream) == olefile.STGTY_STREAM \
                and ole.exists(f_stream) and ole.get_type(f_stream) == olefile.STGTY_STREAM:
                    form_path = '/'.join(storage)
                    log.debug('Found VBA Form: %r' % form_path)
                    self.vba_forms.append(storage)
        return self.vba_forms

    def extract_form_strings(self):
        """
        Extract printable strings from each VBA Form found in the file

        Iterator: yields (filename, stream_path, form_string) for each printable string found in forms
        If the file is OLE, filename is the path of the file.
        If the file is OpenXML, filename is the path of the OLE subfile containing VBA macros
        within the zip archive, e.g. word/vbaProject.bin.
        If the file is PPT, result is as for OpenXML but filename is useless
        Note: form_string is a raw bytes string on Python 2, a unicode str on Python 3
        """
        if self.ole_file is None:
            # This may be either an OpenXML/PPT or a text file:
            if self.type == TYPE_TEXT:
                # This is a text file, return no results:
                return
            else:
                # OpenXML/PPT: recursively yield results from each OLE subfile:
                for ole_subfile in self.ole_subfiles:
                    for results in ole_subfile.extract_form_strings():
                        yield results
        else:
            # This is an OLE file:
            self.find_vba_forms()
            ole = self.ole_file
            for form_storage in self.vba_forms:
                o_stream = form_storage + ['o']
                log.debug('Opening form object stream %r' % '/'.join(o_stream))
                form_data = ole.openstream(o_stream).read()
                # Extract printable strings from the form object stream "o":
                for m in re_printable_string.finditer(form_data):
                    log.debug('Printable string found in form: %r' % m.group())
                    # On Python 3, convert bytes string to unicode str:
                    if PYTHON2:
                        found_str = m.group()
                    else:
                        found_str = m.group().decode('utf8', errors='replace')
                    if found_str != 'Tahoma':
                        yield (self.filename, '/'.join(o_stream), found_str)

    def extract_form_strings_extended(self):
        if self.ole_file is None:
            # This may be either an OpenXML/PPT or a text file:
            if self.type == TYPE_TEXT:
                # This is a text file, return no results:
                return
            else:
                # OpenXML/PPT: recursively yield results from each OLE subfile:
                for ole_subfile in self.ole_subfiles:
                    for results in ole_subfile.extract_form_strings_extended():
                        yield results
        else:
            # This is an OLE file:
            self.find_vba_forms()
            ole = self.ole_file
            for form_storage in self.vba_forms:
                for variable in oleform.extract_OleFormVariables(ole, form_storage):
                    yield (self.filename, '/'.join(form_storage), variable)

    def extract_pcode(self):
        """
        Extract and disassemble the VBA P-code, using pcodedmp

        :return: VBA P-code disassembly
        :rtype: str
        """
        # Text and SLK files cannot be stomped:
        if self.type in (TYPE_SLK, TYPE_TEXT):
            self.pcodedmp_output = ''
            return ''
        # only run it once:
        if self.disable_pcode:
            self.pcodedmp_output = ''
            return ''
        if self.pcodedmp_output is None:
            log.debug('Calling pcodedmp to extract and disassemble the VBA P-code')
            # import pcodedmp here to avoid circular imports:
            try:
                from pcodedmp import pcodedmp
            except Exception as e:
                # This may happen with Pypy, because pcodedmp imports win_unicode_console...
                # TODO: this is a workaround, we just ignore P-code
                # TODO: here we just use log.info, because the word "error" in the output makes some of the tests fail...
                log.info('Exception when importing pcodedmp: {}'.format(e))
                self.pcodedmp_output = ''
                return ''
            # logging is disabled after importing pcodedmp, need to re-enable it
            # This is because pcodedmp imports olevba again :-/
            # TODO: here it works only if logging was enabled, need to change pcodedmp!
            enable_logging()
            # pcodedmp prints all its output to sys.stdout, so we need to capture it so that
            # we can process the results later on.
            # save sys.stdout, then modify it to capture pcodedmp's output:
            # stdout = sys.stdout
            if PYTHON2:
                # on Python 2, console output is bytes
                output = BytesIO()
            else:
                # on Python 3, console output is unicode
                output = StringIO()
            # sys.stdout = output
            # we need to fake an argparser for those two args used by pcodedmp:
            class args:
                disasmOnly = True
                verbose = False
            try:
                # TODO: handle files in memory too
                log.debug('before pcodedmp')
                # TODO: we just ignore pcodedmp errors
                stderr = sys.stderr
                sys.stderr = output
                pcodedmp.processFile(self.filename, args, output_file=output)
                sys.stderr = stderr
                log.debug('after pcodedmp')
            except Exception as e:
                # print('Error while running pcodedmp: {}'.format(e), file=sys.stderr, flush=True)
                # set sys.stdout back to its original value
                # sys.stdout = stdout
                log.exception('Error while running pcodedmp')
            # finally:
            #     # set sys.stdout back to its original value
            #     sys.stdout = stdout
            self.pcodedmp_output = output.getvalue()
            # print(self.pcodedmp_output)
            # log.debug(self.pcodedmp_output)
        return self.pcodedmp_output

    def detect_vba_stomping(self):
        """
        Detect VBA stomping, by comparing the keywords present in the P-code and
        in the VBA source code.

        :return: True if VBA stomping detected, False otherwise
        :rtype: bool
        """
        log.debug('detect_vba_stomping')
        # only run it once:
        if self.vba_stomping_detected is not None:
            return self.vba_stomping_detected
        # Text and SLK files cannot be stomped:
        if self.type in (TYPE_SLK, TYPE_TEXT):
            self.vba_stomping_detected = False
            return False
        # TODO: Files in memory cannot be analysed with pcodedmp yet
        if not self.file_on_disk:
            log.warning('For now, VBA stomping cannot be detected for files in memory')
            self.vba_stomping_detected = False
            return False
        # only run it once:
        if self.vba_stomping_detected is None:
            log.debug('Analysing the P-code to detect VBA stomping')
            self.extract_pcode()
            # print('pcodedmp OK')
            log.debug('pcodedmp OK')
            # process the output to extract keywords, to detect VBA stomping
            keywords = set()
            for line in self.pcodedmp_output.splitlines():
                if line.startswith('\t'):
                    log.debug('P-code: ' + line.strip())
                    tokens = line.split(None, 1)
                    mnemonic = tokens[0]
                    args = ''
                    if len(tokens) == 2:
                        args = tokens[1].strip()
                    # log.debug(repr([mnemonic, args]))
                    # if mnemonic in ('VarDefn',):
                    #     # just add the rest of the line
                    #     keywords.add(args)
                    # if mnemonic == 'FuncDefn':
                    #     # function definition: just strip parentheses
                    #     funcdefn = args.strip('()')
                    #     keywords.add(funcdefn)
                    if mnemonic in ('ArgsCall', 'ArgsLd', 'St', 'Ld', 'MemSt', 'Label'):
                        # sometimes ArgsCall is followed by "(Call)", if so we remove it (issue #489)
                        if args.startswith('(Call) '):
                            args = args[7:]
                        # add 1st argument:
                        name = args.split(None, 1)[0]
                        # sometimes pcodedmp reports names like "id_FFFF", which are not
                        # directly present in the VBA source code
                        # (for example "Me" in VBA appears as id_FFFF in P-code)
                        if not name.startswith('id_'):
                            keywords.add(name)
                    if mnemonic == 'LitStr':
                        # re_string = re.compile(r'\"([^\"]|\"\")*\"')
                        # for match in re_string.finditer(line):
                        #     print('\t' + match.group())
                        # the string is the 2nd argument:
                        s = args.split(None, 1)[1]
                        # tricky issue: when a string contains double quotes inside,
                        # pcodedmp returns a single ", whereas in the VBA source code
                        # it is always a double "".
                        # We have to remove the " around the strings, then double the remaining ",
                        # and put back the " around:
                        if len(s)>=2:
                            assert(s[0]=='"' and s[-1]=='"')
                            s = s[1:-1]
                            s = s.replace('"', '""')
                            s = '"' + s + '"'
                        keywords.add(s)
            log.debug('Keywords extracted from P-code: ' + repr(sorted(keywords)))
            self.vba_stomping_detected = False
            # TODO: add a method to get all VBA code as one string
            vba_code_all_modules = ''
            for (_, _, _, vba_code) in self.extract_all_macros():
                vba_code_all_modules += vba_code + '\n'
            for keyword in keywords:
                if keyword not in vba_code_all_modules:
                    log.debug('Keyword {!r} not found in VBA code'.format(keyword))
                    log.debug('VBA STOMPING DETECTED!')
                    self.vba_stomping_detected = True
                    break
            if not self.vba_stomping_detected:
                log.debug('No VBA stomping detected.')
        return self.vba_stomping_detected

    def close(self):
        """
        Close all the open files. This method must be called after usage, if
        the application is opening many files.
        """
        if self.ole_file is None:
            if self.ole_subfiles is not None:
                for ole_subfile in self.ole_subfiles:
                    ole_subfile.close()
        else:
            self.ole_file.close()



class VBA_Parser_CLI(VBA_Parser):
    """
    VBA parser and analyzer, adding methods for the command line interface
    of olevba. (see VBA_Parser)
    """

    def __init__(self, *args, **kwargs):
        """
        Constructor for VBA_Parser_CLI.
        Calls __init__ from VBA_Parser with all arguments --> see doc there
        """
        super(VBA_Parser_CLI, self).__init__(*args, **kwargs)


    def run_analysis(self, show_decoded_strings=False, deobfuscate=False):
        """
        Analyze the provided VBA code, without printing the results (yet)
        All results are stored in self.analysis_results.

        :param show_decoded_strings: bool, if True hex-encoded strings will be displayed with their decoded content.
        :param deobfuscate: bool, if True attempt to deobfuscate VBA expressions (slow)
        :return: None
        """
        # print a waiting message only if the output is not redirected to a file:
        if sys.stdout.isatty():
            print('Analysis...\r', end='')
            sys.stdout.flush()
        self.analyze_macros(show_decoded_strings, deobfuscate)


    def print_analysis(self, show_decoded_strings=False, deobfuscate=False):
        """
        print the analysis results in a table

        :param show_decoded_strings: bool, if True hex-encoded strings will be displayed with their decoded content.
        :param deobfuscate: bool, if True attempt to deobfuscate VBA expressions (slow)
        :return: None
        """
        results = self.analysis_results
        if results:
            t = tablestream.TableStream(column_width=(10, 20, 45),
                                        header_row=('Type', 'Keyword', 'Description'))
            COLOR_TYPE = {
                'AutoExec': 'yellow',
                'Suspicious': 'red',
                'IOC': 'cyan',
            }
            for kw_type, keyword, description in results:
                # handle non printable strings:
                if not is_printable(keyword):
                    keyword = repr(keyword)
                if not is_printable(description):
                    description = repr(description)
                color_type = COLOR_TYPE.get(kw_type, None)
                t.write_row((kw_type, keyword, description), colors=(color_type, None, None))
            t.close()
            if self.vba_stomping_detected:
                print('VBA Stomping detection is experimental: please report any false positive/negative at https://github.com/decalage2/oletools/issues')
        else:
            print('No suspicious keyword or IOC found.')

    def print_analysis_json(self, show_decoded_strings=False, deobfuscate=False):
        """
        Analyze the provided VBA code, and return the results in json format

        :param vba_code: str, VBA source code to be analyzed
        :param show_decoded_strings: bool, if True hex-encoded strings will be displayed with their decoded content.
        :param deobfuscate: bool, if True attempt to deobfuscate VBA expressions (slow)

        :return: dict
        """
        # print a waiting message only if the output is not redirected to a file:
        if sys.stdout.isatty():
            print('Analysis...\r', end='')
            sys.stdout.flush()
        return [dict(type=kw_type, keyword=keyword, description=description)
                for kw_type, keyword, description in self.analyze_macros(show_decoded_strings, deobfuscate)]

    def colorize_keywords(self, vba_code):
        """
        Colorize keywords found during the VBA code analysis
        :param vba_code: str, VBA code to be colorized
        :return: str, VBA code including color tags for Colorclass
        """
        results = self.analysis_results
        if results:
            COLOR_TYPE = {
                'AutoExec': 'yellow',
                'Suspicious': 'red',
                'IOC': 'cyan',
            }
            for kw_type, keyword, description in results:
                color_type = COLOR_TYPE.get(kw_type, None)
                if color_type:
                    vba_code = vba_code.replace(keyword, '{auto%s}%s{/%s}' % (color_type, keyword, color_type))
        return vba_code

    def process_file(self, show_decoded_strings=False,
                     display_code=True, hide_attributes=True,
                     vba_code_only=False, show_deobfuscated_code=False,
                     deobfuscate=False, show_pcode=False, no_xlm=False):
        """
        Process a single file

        :param filename: str, path and filename of file on disk, or within the container.
        :param data: bytes, content of the file if it is in a container, None if it is a file on disk.
        :param show_decoded_strings: bool, if True hex-encoded strings will be displayed with their decoded content.
        :param display_code: bool, if False VBA source code is not displayed (default True)
        :param global_analysis: bool, if True all modules are merged for a single analysis (default),
                                otherwise each module is analyzed separately (old behaviour)
        :param hide_attributes: bool, if True the first lines starting with "Attribute VB" are hidden (default)
        :param deobfuscate: bool, if True attempt to deobfuscate VBA expressions (slow)
        :param show_pcode bool: if True, call pcodedmp to disassemble P-code and display it
        :param no_xlm bool: if True, don't use the BIFF plugin to extract old style XLM macros
        """
        #TODO: replace print by writing to a provided output file (sys.stdout by default)
        # fix conflicting parameters:
        self.no_xlm = no_xlm
        if vba_code_only and not display_code:
            display_code = True
        if self.container:
            display_filename = '%s in %s' % (self.filename, self.container)
        else:
            display_filename = self.filename
        print('=' * 79)
        print('FILE: %s' % display_filename)
        try:
            #TODO: handle olefile errors, when an OLE file is malformed
            print('Type: %s'% self.type)
            if self.detect_vba_macros():
                # run analysis before displaying VBA code, in order to colorize found keywords
                self.run_analysis(show_decoded_strings=show_decoded_strings, deobfuscate=deobfuscate)
                #print 'Contains VBA Macros:'
                for (subfilename, stream_path, vba_filename, vba_code) in self.extract_all_macros():
                    if hide_attributes:
                        # hide attribute lines:
                        vba_code_filtered = filter_vba(vba_code)
                    else:
                        vba_code_filtered = vba_code
                    print('-' * 79)
                    print('VBA MACRO %s ' % vba_filename)
                    print('in file: %s - OLE stream: %s' % (subfilename, repr(stream_path)))
                    if display_code:
                        print('- ' * 39)
                        # detect empty macros:
                        if vba_code_filtered.strip() == '':
                            print('(empty macro)')
                        else:
                            # check if the VBA code contains special characters such as backspace (issue #358)
                            if '\x08' in vba_code_filtered:
                                log.warning('The VBA code contains special characters such as backspace, that may be used for obfuscation.')
                                if sys.stdout.isatty():
                                    # if the standard output is the console, we'll display colors
                                    backspace = colorclass.Color(b'{autored}\\x08{/red}')
                                else:
                                    backspace = '\\x08'
                                # replace backspace by "\x08" for display
                                vba_code_filtered = vba_code_filtered.replace('\x08', backspace)
                            try:
                                # Colorize the interesting keywords in the output:
                                # (unless the output is redirected to a file)
                                if sys.stdout.isatty():
                                    vba_code_filtered = colorclass.Color(self.colorize_keywords(vba_code_filtered))
                            except UnicodeError:
                                # TODO better handling of Unicode
                                log.error('Unicode conversion to be fixed before colorizing the output')
                            print(vba_code_filtered)
                for (subfilename, stream_path, form_string) in self.extract_form_strings():
                    if form_string is not None:
                        print('-' * 79)
                        print('VBA FORM STRING IN %r - OLE stream: %r' % (subfilename, stream_path))
                        print('- ' * 39)
                        print(form_string)
                try:
                    for (subfilename, stream_path, form_variables) in self.extract_form_strings_extended():
                        if form_variables is not None:
                            print('-' * 79)
                            print('VBA FORM Variable "%s" IN %r - OLE stream: %r' % (form_variables['name'], subfilename, stream_path))
                            print('- ' * 39)
                            print(str(form_variables['value']))
                except Exception as exc:
                    # display the exception with full stack trace for debugging
                    log.info('Error parsing form: %s' % exc)
                    log.debug('Traceback:', exc_info=True)
                if show_pcode:
                    print('-' * 79)
                    print('P-CODE disassembly:')
                    pcode = self.extract_pcode()
                    print(pcode)
                # if self.type == TYPE_SLK:
                #     # TODO: clean up this code
                #     slk_output = self.vba_code_all_modules
                #     try:
                #         # Colorize the interesting keywords in the output:
                #         # (unless the output is redirected to a file)
                #         if sys.stdout.isatty():
                #             slk_output = colorclass.Color(self.colorize_keywords(slk_output))
                #     except UnicodeError:
                #         # TODO better handling of Unicode
                #         log.debug('Unicode conversion to be fixed before colorizing the output')
                #     print(slk_output)

                if not vba_code_only:
                    # analyse the code from all modules at once:
                    self.print_analysis(show_decoded_strings, deobfuscate)
                if show_deobfuscated_code:
                    print('MACRO SOURCE CODE WITH DEOBFUSCATED VBA STRINGS (EXPERIMENTAL):\n\n')
                    print(self.reveal())
            else:
                print('No VBA macros found.')
        except OlevbaBaseException:
            raise
        except Exception as exc:
            # display the exception with full stack trace for debugging
            log.info('Error processing file %s (%s)' % (self.filename, exc))
            traceback.print_exc()
            log.debug('Traceback:', exc_info=True)
            raise ProcessingError(self.filename, exc)
        print('')


    def process_file_json(self, show_decoded_strings=False,
                          display_code=True, hide_attributes=True,
                          vba_code_only=False, show_deobfuscated_code=False,
                          deobfuscate=False, show_pcode=False, no_xlm=False):
        """
        Process a single file

        every "show" or "print" here is to be translated as "add to json"

        :param filename: str, path and filename of file on disk, or within the container.
        :param data: bytes, content of the file if it is in a container, None if it is a file on disk.
        :param show_decoded_strings: bool, if True hex-encoded strings will be displayed with their decoded content.
        :param display_code: bool, if False VBA source code is not displayed (default True)
        :param global_analysis: bool, if True all modules are merged for a single analysis (default),
                                otherwise each module is analyzed separately (old behaviour)
        :param hide_attributes: bool, if True the first lines starting with "Attribute VB" are hidden (default)
        :param show_deobfuscated_code: bool, if True add deobfuscated code to result
        :param deobfuscate: bool, if True attempt to deobfuscate VBA expressions (slow)
        :param show_pcode: bool, if True add extracted pcode to result
        """
        #TODO: fix conflicting parameters (?)

        self.no_xlm = no_xlm
        if vba_code_only and not display_code:
            display_code = True

        result = {}

        if self.container:
            result['container'] = self.container
        else:
            result['container'] = None
        result['file'] = self.filename
        result['json_conversion_successful'] = False
        result['analysis'] = None
        result['code_deobfuscated'] = None
        result['do_deobfuscate'] = deobfuscate
        result['show_pcode'] = show_pcode

        try:
            #TODO: handle olefile errors, when an OLE file is malformed
            result['type'] = self.type
            macros = []
            if self.detect_vba_macros():
                for (subfilename, stream_path, vba_filename, vba_code) in self.extract_all_macros():
                    curr_macro = {}
                    if hide_attributes:
                        # hide attribute lines:
                        vba_code_filtered = filter_vba(vba_code)
                    else:
                        vba_code_filtered = vba_code

                    curr_macro['vba_filename'] = vba_filename
                    curr_macro['subfilename'] = subfilename
                    curr_macro['ole_stream'] = stream_path
                    if display_code:
                        curr_macro['code'] = vba_code_filtered.strip()
                    else:
                        curr_macro['code'] = None
                    macros.append(curr_macro)
                if not vba_code_only:
                    # analyse the code from all modules at once:
                    result['analysis'] = self.print_analysis_json(show_decoded_strings,
                                                                  deobfuscate)
                if show_deobfuscated_code:
                    result['code_deobfuscated'] = self.reveal()
                if show_pcode:
                    result['pcode'] = self.extract_pcode()
            result['macros'] = macros
            result['json_conversion_successful'] = True
        except Exception as exc:
            # display the exception with full stack trace for debugging
            log.info('Error processing file %s (%s)' % (self.filename, exc))
            log.debug('Traceback:', exc_info=True)
            raise ProcessingError(self.filename, exc)

        return result


    def process_file_triage(self, show_decoded_strings=False, deobfuscate=False, no_xlm=False):
        """
        Process a file in triage mode, showing only summary results on one line.
        """
        #TODO: replace print by writing to a provided output file (sys.stdout by default)
        try:
            #TODO: handle olefile errors, when an OLE file is malformed
            if self.detect_vba_macros():
                # print a waiting message only if the output is not redirected to a file:
                if sys.stdout.isatty():
                    print('Analysis...\r', end='')
                    sys.stdout.flush()
                self.analyze_macros(show_decoded_strings=show_decoded_strings,
                                    deobfuscate=deobfuscate)
            flags = TYPE2TAG[self.type]
            macros = autoexec = suspicious = iocs = hexstrings = base64obf = dridex = vba_obf = '-'
            if self.contains_macros: macros = 'M'
            if self.nb_autoexec: autoexec = 'A'
            if self.nb_suspicious: suspicious = 'S'
            if self.nb_iocs: iocs = 'I'
            if self.nb_hexstrings: hexstrings = 'H'
            if self.nb_base64strings: base64obf = 'B'
            if self.nb_dridexstrings: dridex = 'D'
            if self.nb_vbastrings: vba_obf = 'V'
            flags += '%s%s%s%s%s%s%s%s' % (macros, autoexec, suspicious, iocs, hexstrings,
                                         base64obf, dridex, vba_obf)

            line = '%-12s %s' % (flags, self.filename)
            print(line)
        except Exception as exc:
            # display the exception with full stack trace for debugging only
            log.debug('Error processing file %s (%s)' % (self.filename, exc),
                      exc_info=True)
            raise ProcessingError(self.filename, exc)


#=== MAIN =====================================================================

def parse_args(cmd_line_args=None):
    """ parse command line arguments (given ones or per default sys.argv) """

    DEFAULT_LOG_LEVEL = "warning" # Default log level
    LOG_LEVELS = {
        'debug':    logging.DEBUG,
        'info':     logging.INFO,
        'warning':  logging.WARNING,
        'error':    logging.ERROR,
        'critical': logging.CRITICAL
        }

    usage = 'usage: olevba [options] <filename> [filename2 ...]'
    parser = argparse.ArgumentParser(usage=usage)
    parser.add_argument('filenames', nargs='*', help='Files to analyze')
    # parser.add_argument('-o', '--outfile', dest='outfile',
    #     help='output file')
    # parser.add_argument('-c', '--csv', dest='csv',
    #     help='export results to a CSV file')
    parser.add_argument("-r", action="store_true", dest="recursive",
                        help='find files recursively in subdirectories.')
    parser.add_argument("-z", "--zip", dest='zip_password', type=str,
                        default=None,
                        help='if the file is a zip archive, open all files '
                             'from it, using the provided password.')
    parser.add_argument("-p", "--password", type=str, action='append',
                        default=[],
                        help='if encrypted office files are encountered, try '
                             'decryption with this password. May be repeated.')
    parser.add_argument("-f", "--zipfname", dest='zip_fname', type=str,
                        default='*',
                        help='if the file is a zip archive, file(s) to be '
                             'opened within the zip. Wildcards * and ? are '
                             'supported. (default: %(default)s)')
    modes = parser.add_argument_group(title='Output mode (mutually exclusive)')
    modes.add_argument("-t", '--triage', action="store_const",
                       dest="output_mode", const='triage',
                       default='unspecified',
                       help='triage mode, display results as a summary table '
                            '(default for multiple files)')
    modes.add_argument("-d", '--detailed', action="store_const",
                       dest="output_mode", const='detailed',
                       default='unspecified',
                       help='detailed mode, display full results (default for '
                            'single file)')
    modes.add_argument("-j", '--json', action="store_const",
                       dest="output_mode", const='json', default='unspecified',
                       help='json mode, detailed in json format '
                            '(never default)')
    parser.add_argument("-a", '--analysis', action="store_false",
                        dest="display_code", default=True,
                        help='display only analysis results, not the macro '
                             'source code')
    parser.add_argument("-c", '--code', action="store_true",
                        dest="vba_code_only", default=False,
                        help='display only VBA source code, do not analyze it')
    parser.add_argument("--decode", action="store_true",
                        dest="show_decoded_strings",
                        help='display all the obfuscated strings with their '
                             'decoded content (Hex, Base64, StrReverse, '
                             'Dridex, VBA).')
    parser.add_argument("--attr", action="store_false", dest="hide_attributes",
                        default=True,
                        help='display the attribute lines at the beginning of '
                             'VBA source code')
    parser.add_argument("--reveal", action="store_true",
                        dest="show_deobfuscated_code",
                        help='display the macro source code after replacing '
                             'all the obfuscated strings by their decoded '
                             'content.')
    parser.add_argument('-l', '--loglevel', dest="loglevel", action="store",
                        default=DEFAULT_LOG_LEVEL,
                        help='logging level debug/info/warning/error/critical '
                             '(default=%(default)s)')
    parser.add_argument('--deobf', dest="deobfuscate", action="store_true",
                        default=False,
                        help="Attempt to deobfuscate VBA expressions (slow)")
    # TODO: --relaxed is enabled temporarily until a solution to issue #593 is found
    parser.add_argument('--relaxed', dest="relaxed", action="store_true",
                        default=True,
                        help='Do not raise errors if opening of substream '
                             'fails')
    parser.add_argument('--show-pcode', dest="show_pcode", action="store_true",
                        default=False,
                        help="Show disassembled P-code (using pcodedmp)")
    parser.add_argument('--no-pcode', action='store_true',
                        help='Disable extraction and analysis of pcode')
    parser.add_argument('--no-xlm', dest="no_xlm", action="store_true", default=False,
                            help="Do not extract XLM Excel macros. This may speed up analysis of large files.")

    options = parser.parse_args(cmd_line_args)

    # Print help if no arguments are passed
    if len(options.filenames) == 0:
        # print banner with version
        python_version = '%d.%d.%d' % sys.version_info[0:3]
        print('olevba %s on Python %s - http://decalage.info/python/oletools' %
              (__version__, python_version))
        print(__doc__)
        parser.print_help()
        sys.exit(RETURN_WRONG_ARGS)

    if options.show_pcode and options.no_pcode:
        parser.error('You cannot combine options --no-pcode and --show-pcode')

    options.loglevel = LOG_LEVELS[options.loglevel]

    return options


def process_file(filename, data, container, options, crypto_nesting=0):
    """
    Part of main function that processes a single file.

    This handles exceptions and encryption.

    Returns a single code summarizing the status of processing of this file
    """
    try:
        # Open the file
        vba_parser = VBA_Parser_CLI(filename, data=data, container=container,
                                    relaxed=options.relaxed,
                                    disable_pcode=options.no_pcode)

        if options.output_mode == 'detailed':
            # fully detailed output
            vba_parser.process_file(show_decoded_strings=options.show_decoded_strings,
                         display_code=options.display_code,
                         hide_attributes=options.hide_attributes, vba_code_only=options.vba_code_only,
                         show_deobfuscated_code=options.show_deobfuscated_code,
                         deobfuscate=options.deobfuscate, show_pcode=options.show_pcode,
                                    no_xlm=options.no_xlm)
        elif options.output_mode == 'triage':
            # summarized output for triage:
            vba_parser.process_file_triage(show_decoded_strings=options.show_decoded_strings,
                                           deobfuscate=options.deobfuscate, no_xlm=options.no_xlm)
        elif options.output_mode == 'json':
            print_json(
                vba_parser.process_file_json(show_decoded_strings=options.show_decoded_strings,
                         display_code=options.display_code,
                         hide_attributes=options.hide_attributes, vba_code_only=options.vba_code_only,
                         show_deobfuscated_code=options.show_deobfuscated_code,
                         deobfuscate=options.deobfuscate, show_pcode=options.show_pcode,
                                             no_xlm=options.no_xlm))
        else:  # (should be impossible)
            raise ValueError('unexpected output mode: "{0}"!'.format(options.output_mode))

        # even if processing succeeds, file might still be encrypted
        log.debug('Checking for encryption (normal)')
        if not crypto.is_encrypted(filename):
            log.debug('no encryption detected')
            return RETURN_OK
    except Exception as exc:
        log.debug('Checking for encryption (after exception)')
        if crypto.is_encrypted(filename):
            pass   # deal with this below
        else:
            if isinstance(exc, (SubstreamOpenError, UnexpectedDataError)):
                if options.output_mode in ('triage', 'unspecified'):
                    print('%-12s %s - Error opening substream or uenxpected ' \
                          'content' % ('?', filename))
                elif options.output_mode == 'json':
                    print_json(file=filename, type='error',
                               error=type(exc).__name__, message=str(exc))
                else:
                    log.exception('Error opening substream or unexpected '
                                  'content in %s' % filename)
                return RETURN_OPEN_ERROR
            elif isinstance(exc, FileOpenError):
                if options.output_mode in ('triage', 'unspecified'):
                    print('%-12s %s - File format not supported' % ('?', filename))
                elif options.output_mode == 'json':
                    print_json(file=filename, type='error',
                               error=type(exc).__name__, message=str(exc))
                else:
                    log.exception('Failed to open %s -- probably not supported!' % filename)
                return RETURN_OPEN_ERROR
            elif isinstance(exc, ProcessingError):
                if options.output_mode in ('triage', 'unspecified'):
                    print('%-12s %s - %s' % ('!ERROR', filename, exc.orig_exc))
                elif options.output_mode == 'json':
                    print_json(file=filename, type='error',
                               error=type(exc).__name__,
                               message=str(exc.orig_exc))
                else:
                    log.exception('Error processing file %s (%s)!'
                                  % (filename, exc.orig_exc))
                return RETURN_PARSE_ERROR
            else:
                raise    # let caller deal with this

    # we reach this point only if file is encrypted
    # check if this is an encrypted file in an encrypted file in an ...
    if crypto_nesting >= crypto.MAX_NESTING_DEPTH:
        raise crypto.MaxCryptoNestingReached(crypto_nesting, filename)

    decrypted_file = None
    try:
        log.debug('Checking encryption passwords {}'.format(options.password))
        passwords = options.password + crypto.DEFAULT_PASSWORDS
        decrypted_file = crypto.decrypt(filename, passwords)
        if not decrypted_file:
            log.error('Decrypt failed, run with debug output to get details')
            raise crypto.WrongEncryptionPassword(filename)
        log.info('Working on decrypted file')
        return process_file(decrypted_file, data, container or filename,
                            options, crypto_nesting+1)
    finally:     # clean up
        try:
            log.debug('Removing crypt temp file {}'.format(decrypted_file))
            os.unlink(decrypted_file)
        except Exception:   # e.g. file does not exist or is None
            pass
    # no idea what to return now
    raise Exception('Programming error -- should never have reached this!')


def main(cmd_line_args=None):
    """
    Main function, called when olevba is run from the command line

    Optional argument: command line arguments to be forwarded to ArgumentParser
    in process_args. Per default (cmd_line_args=None), sys.argv is used. Option
    mainly added for unit-testing
    """
    options = parse_args(cmd_line_args)

    # provide info about tool and its version
    if options.output_mode == 'json':
        # print first json entry with meta info and opening '['
        print_json(script_name='olevba', version=__version__,
                   url='http://decalage.info/python/oletools',
                   type='MetaInformation', _json_is_first=True)
    else:
        # print banner with version
        python_version = '%d.%d.%d' % sys.version_info[0:3]
        print('olevba %s on Python %s - http://decalage.info/python/oletools' %
              (__version__, python_version))

    logging.basicConfig(level=options.loglevel, format='%(levelname)-8s %(message)s')
    # enable logging in the modules:
    enable_logging()

    # with the option --reveal, make sure --deobf is also enabled:
    if options.show_deobfuscated_code and not options.deobfuscate:
        log.debug('set --deobf because --reveal was set')
        options.deobfuscate = True

    # gather info on all files that must be processed
    # ignore directory names stored in zip files:
    all_input_info = tuple((container, filename, data) for
                           container, filename, data in xglob.iter_files(
                               options.filenames, recursive=options.recursive,
                               zip_password=options.zip_password,
                               zip_fname=options.zip_fname)
                           if not (container and filename.endswith('/')))

    # specify output mode if options -t, -d and -j were not specified
    if options.output_mode == 'unspecified':
        if len(all_input_info) == 1:
            options.output_mode = 'detailed'
        else:
            options.output_mode = 'triage'

    if options.output_mode == 'triage':
        if options.show_deobfuscated_code:
            log.debug('ignoring option --reveal in triage output mode')
        if options.show_pcode:
            log.debug('ignoring option --show-pcode in triage output mode')

    # Column headers for triage mode
    if options.output_mode == 'triage':
        print('%-12s %-65s' % ('Flags', 'Filename'))
        print('%-12s %-65s' % ('-' * 11, '-' * 65))

    previous_container = None
    count = 0
    container = filename = data = None
    return_code = RETURN_OK
    try:
        for container, filename, data in all_input_info:
            # handle errors from xglob
            if isinstance(data, Exception):
                if isinstance(data, PathNotFoundException):
                    if options.output_mode == 'triage':
                        print('%-12s %s - File not found' % ('?', filename))
                    elif options.output_mode != 'json':
                        log.error('Given path %r does not exist!' % filename)
                    return_code = RETURN_FILE_NOT_FOUND if return_code == 0 \
                                                    else RETURN_SEVERAL_ERRS
                else:
                    if options.output_mode == 'triage':
                        print('%-12s %s - Failed to read from zip file %s' % ('?', filename, container))
                    elif options.output_mode != 'json':
                        log.error('Exception opening/reading %r from zip file %r: %s'
                                      % (filename, container, data))
                    return_code = RETURN_XGLOB_ERR if return_code == 0 \
                                                    else RETURN_SEVERAL_ERRS
                if options.output_mode == 'json':
                    print_json(file=filename, type='error',
                               error=type(data).__name__, message=str(data))
                continue

            if options.output_mode == 'triage':
                # print container name when it changes:
                if container != previous_container:
                    if container is not None:
                        print('\nFiles in %s:' % container)
                    previous_container = container

            # process the file, handling errors and encryption
            curr_return_code = process_file(filename, data, container, options)
            count += 1

            # adjust overall return code
            if curr_return_code == RETURN_OK:
                continue                    # do not modify overall return code
            if return_code == RETURN_OK:
                return_code = curr_return_code      # first error return code
            else:
                return_code = RETURN_SEVERAL_ERRS   # several errors

        if options.output_mode == 'triage':
            print('\n(Flags: OpX=OpenXML, XML=Word2003XML, FlX=FlatOPC XML, MHT=MHTML, TXT=Text, M=Macros, ' \
                  'A=Auto-executable, S=Suspicious keywords, I=IOCs, H=Hex strings, ' \
                  'B=Base64 strings, D=Dridex strings, V=VBA strings, ?=Unknown)\n')

        if options.output_mode == 'json':
            # print last json entry (a last one without a comma) and closing ]
            print_json(type='MetaInformation', return_code=return_code,
                       n_processed=count, _json_is_last=True)

    except crypto.CryptoErrorBase as exc:
        log.exception('Problems with encryption in main: {}'.format(exc),
                      exc_info=True)
        if return_code == RETURN_OK:
            return_code = RETURN_ENCRYPTED
        else:
            return_code == RETURN_SEVERAL_ERRS
    except Exception as exc:
        # some unexpected error, maybe some of the types caught in except clauses
        # above were not sufficient. This is very bad, so log complete trace at exception level
        # and do not care about output mode
        log.exception('Unhandled exception in main: %s' % exc, exc_info=True)
        return_code = RETURN_UNEXPECTED    # even if there were others before -- this is more important
        # TODO: print msg with URL to report issues (except in JSON mode)

    # done. exit
    log.debug('will exit now with code %s' % return_code)
    sys.exit(return_code)

if __name__ == '__main__':
    main()

# This was coded while listening to "Dust" from I Love You But I've Chosen Darkness<|MERGE_RESOLUTION|>--- conflicted
+++ resolved
@@ -2724,15 +2724,11 @@
         self.pcodedmp_output = None
         #: Flag set to True/False if VBA stomping detected
         self.vba_stomping_detected = None
-<<<<<<< HEAD
         # will be set to True or False by detect_is_encrypted method
         self.is_encrypted = False
         self.xlm_macrosheet_found = False
         self.template_injection_found = False
-        
-=======
-
->>>>>>> 40faecbf
+
         # if filename is None:
         #     if isinstance(_file, basestring):
         #         if len(_file) < olefile.MINIMAL_OLEFILE_SIZE:
