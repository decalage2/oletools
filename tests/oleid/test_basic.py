"""
Test basic functionality of oleid

Should work with python2 and python3!
"""

import unittest
import os
from os.path import join, relpath, splitext
from oletools import oleid
from oletools.ftguess import CONTAINER

from tests.test_utils.testdata_reader import loop_over_files, DATA_BASE_DIR


class TestOleIDBasic(unittest.TestCase):
    """Test basic functionality of OleID"""

    def setUp(self):
        """Called before tests; populates self.oleids"""
        self.oleids = []
        for filename, file_contents in loop_over_files():
            curr_id = oleid.OleID(filename=filename, data=file_contents)
            value_dict = dict((ind.id, ind.value) for ind in curr_id.check())
            self.oleids.append((filename, value_dict))

    # note: indicators "ftype" and "container" are from ftguess,
    #       so tested there, already

    def test_properties(self):
        """Test indicators "appname", "codepage" and "author" of ole files."""
        for filename, value_dict in self.oleids:
            # print('Debugging: testing file {0}'.format(filename))
            if value_dict['container'] != CONTAINER.OLE:
                self.assertNotIn('appname', value_dict)
                self.assertNotIn('codepage', value_dict)
                self.assertNotIn('author', value_dict)
                continue

            before_dot, suffix = splitext(filename)
            if suffix == '.zip':
                suffix = splitext(before_dot)[1]

            if 'encrypted' in filename \
                    and suffix != '.xls' and suffix != '.doc':
                self.assertEqual(value_dict['appname'], None)
                self.assertEqual(value_dict['codepage'], None)
                self.assertEqual(value_dict['author'], None)
                continue

            if suffix.startswith('.d'):
                self.assertEqual(value_dict['appname'],
                                 b'Microsoft Office Word')
            elif suffix.startswith('.x'):
                self.assertIn(value_dict['appname'],
                              (b'Microsoft Office Excel', b'Microsoft Excel'))
                # old types have no "Office" in the app name
            elif suffix.startswith('.p'):
                self.assertEqual(value_dict['appname'],
                                 b'Microsoft Office PowerPoint')
            else:
                self.fail('Unexpected suffix {0} from app {1}'
                          .format(suffix, value_dict['appname']))

            if 'utf_16le-korean' in filename:
                self.assertEqual(value_dict['codepage'],
                                 '949: ANSI/OEM Korean (Unified Hangul Code)')
                self.assertEqual(value_dict['author'],
                                 b'\xb1\xe8\xb1\xe2\xc1\xa4;kijeong')
            elif 'olevba/sample_with_vba.ppt' in filename:
                self.assertEqual(value_dict['codepage'],
                                 '949: ANSI/OEM Korean (Unified Hangul Code)')
                self.assertEqual(value_dict['author'],
                                 b'\xb1\xe8 \xb1\xe2\xc1\xa4')
            else:
                self.assertEqual(value_dict['codepage'],
                                 '1252: ANSI Latin 1; Western European (Windows)')
                self.assertIn(value_dict['author'],
                              (b'user', b'schulung',
                               b'xxxxxxxxxxxx', b'zzzzzzzzzzzz'))

    def test_encrypted(self):
        """Test indicator "encrypted"."""
        for filename, value_dict in self.oleids:
            # print('Debugging: testing file {0}'.format(filename))
            self.assertEqual(value_dict['encrypted'], 'encrypted' in filename)

    def test_external_rels(self):
        """Test indicator for external relationships."""
        for filename, value_dict in self.oleids:
            # print('Debugging: testing file {0}'.format(filename))
            self.assertEqual(value_dict['ext_rels'],
                             os.sep + 'external_link' + os.sep in filename)

    def test_objectpool(self):
        """Test indicator for ObjectPool stream in ole files."""
        for filename, value_dict in self.oleids:
            # print('Debugging: testing file {0}'.format(filename))
            if (filename.startswith(join('oleobj', 'sample_with_'))
                        or filename.startswith(join('oleobj', 'embedded'))) \
                    and (filename.endswith('.doc') 
                         or filename.endswith('.dot')):
                self.assertTrue(value_dict['ObjectPool'])
            else:
                self.assertFalse(value_dict['ObjectPool'])

    def test_macros(self):
        """Test indicator for macros."""
        find_vba = (
            join('ooxml', 'dde-in-excel2003.xml'),    # not really
            join('encrypted', 'autostart-encrypt-standardpassword.xls'),
            join('msodde', 'dde-in-csv.csv'),     # "Windows" "calc.exe"
            join('msodde', 'dde-in-excel2003.xml'),   # same as above
            join('oleform', 'oleform-PR314.docm'),
            join('basic', 'empty'),                   # WTF?
            join('basic', 'text'),
        )
        for filename, value_dict in self.oleids:
            # TODO: we need a sample file with xlm macros
            before_dot, suffix = splitext(filename)
            if suffix == '.zip':
                suffix = splitext(before_dot)[1]
            # print('Debugging: {1}, {2} for {0}'
            #       .format(filename, value_dict['vba'], value_dict['xlm']))

            # xlm detection does not work in-memory (yet)
            # --> xlm is "unknown" for excel files, except some encrypted files
            self.assertIn(value_dict['xlm'], ('Unknown', 'No'))

            # "macro detection" in text files leads to interesting results:
<<<<<<< HEAD
            if filename in find_vba:                   # no macros!
=======
            if filename in ('ooxml/dde-in-excel2003.xml',    # not really
                            'encrypted/autostart-encrypt-standardpassword.xls',
                            'msodde/dde-in-csv.csv',     # "Windows" "calc.exe"
                            'msodde/dde-in-excel2003.xml',   # same as above
                            'oleform/oleform-PR314.docm',
                            'basic/empty',                   # WTF?
                            'basic/text',                    # no macros!
                            'olevba/sample_with_vba.ppt',
                            ):
>>>>>>> 78b2d459
                self.assertEqual(value_dict['vba'], 'Yes')
            else:
                self.assertIn(value_dict['vba'], ('No', 'Error'))

    def test_flash(self):
        """Test indicator for flash."""
        # TODO: add a sample that contains flash
        for filename, value_dict in self.oleids:
            # print('Debugging: testing file {0}'.format(filename))
            self.assertEqual(value_dict['flash'], 0)



# just in case somebody calls this file as a script
if __name__ == '__main__':
    unittest.main()<|MERGE_RESOLUTION|>--- conflicted
+++ resolved
@@ -128,19 +128,7 @@
             self.assertIn(value_dict['xlm'], ('Unknown', 'No'))
 
             # "macro detection" in text files leads to interesting results:
-<<<<<<< HEAD
             if filename in find_vba:                   # no macros!
-=======
-            if filename in ('ooxml/dde-in-excel2003.xml',    # not really
-                            'encrypted/autostart-encrypt-standardpassword.xls',
-                            'msodde/dde-in-csv.csv',     # "Windows" "calc.exe"
-                            'msodde/dde-in-excel2003.xml',   # same as above
-                            'oleform/oleform-PR314.docm',
-                            'basic/empty',                   # WTF?
-                            'basic/text',                    # no macros!
-                            'olevba/sample_with_vba.ppt',
-                            ):
->>>>>>> 78b2d459
                 self.assertEqual(value_dict['vba'], 'Yes')
             else:
                 self.assertIn(value_dict['vba'], ('No', 'Error'))
